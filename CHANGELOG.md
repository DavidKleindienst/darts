# Changelog

We do our best to avoid the introduction of breaking changes,
but cannot always guarantee backwards compatibility. Changes that may **break code which uses a previous release of Darts** are marked with a "🔴".

## [Unreleased](https://github.com/unit8co/darts/tree/master)

[Full Changelog](https://github.com/unit8co/darts/compare/0.30.0...master)

### For users of the library:

**Improved**
- Added `IQRDetector`, that allows to detect anomalies using the interquartile range algorithm. [#2441] by [Igor Urbanik](https://github.com/u8-igor).
- Added hyperparameters controlling the hidden layer sizes for the feature encoders in `TiDEModel`. [#2408](https://github.com/unit8co/darts/issues/2408) by [eschibli](https://github.com/eschibli).
- Made README's forecasting model support table more colorblind-friendly. [#2433](https://github.com/unit8co/darts/pull/2433)
<<<<<<< HEAD
- Allowed passing of kwargs to the `fit` functions of `Prophet` and `AutoARIMA`
- 🔴 Restructured the signatures of `ExponentialSmoothing` `__init__` and `fit` functions so that the passing of additional parameters is consistent with other models
  - Keyword arguments to be passed to the underlying model's constructor must now be passed as keyword arguments instead of a `dict` to the `ExponentialSmoothing` constructor
  - Keyword arguments to be passed to the underlying model's `fit` function must now be passed to the `ExponentialSmoothing.fit` function instead of the constructor
=======
- Updated the Ray Tune Hyperparameter Optimization example in the [user guide](https://unit8co.github.io/darts/userguide/hyperparameter_optimization.html) to work with the latest `ray` versions (`>=2.31.0`). [#2459](https://github.com/unit8co/darts/pull/2459) by [He Weilin](https://github.com/cnhwl).
>>>>>>> 22c617b5

**Fixed**

- Fixed a bug when using `historical_forecasts()` with a pre-trained `RegressionModel` that has no target lags `lags=None` but uses static covariates. [#2426](https://github.com/unit8co/darts/pull/2426) by [Dennis Bader](https://github.com/dennisbader).
- Fixed a bug with `xgboost>=2.1.0`, where multi output regression was not properly handled. [#2426](https://github.com/unit8co/darts/pull/2426) by [Dennis Bader](https://github.com/dennisbader).
- Fixed a bug when using `ShapExplainer.explain()` with some selected `target_components` and a regression model that natively supports multi output regression: The target components were not properly mapped. [#2428](https://github.com/unit8co/darts/pull/2428) by [Dennis Bader](https://github.com/dennisbader).
- Fixed a bug when using `fit()` with a `RegressionModel` that uses an underlying `model` which does not support `sample_weight`. [#2445](https://github.com/unit8co/darts/pull/2445) by [He Weilin](https://github.com/cnhwl).

**Dependencies**

### For developers of the library:

## [0.30.0](https://github.com/unit8co/darts/tree/0.30.0) (2024-06-19)

### For users of the library:

**Improved**

- 🚀🚀 All `GlobalForecastingModel` now support being trained with sample weights (regression-, ensemble-, and neural network models) : [#2404](https://github.com/unit8co/darts/pull/2404), [#2410](https://github.com/unit8co/darts/pull/2410), [#2417](https://github.com/unit8co/darts/pull/2417) and [#2418](https://github.com/unit8co/darts/pull/2418) by [Anton Ragot](https://github.com/AntonRagot) and [Dennis Bader](https://github.com/dennisbader).
  - Added parameters `sample_weight` and `val_sample_weight` to `fit()`, `historical_forecasts()`, `backtest()`, `residuals`, and `gridsearch()` to apply weights to each observation, label (each step in the output chunk), and target component in the training and evaluation set. Supported by both deterministic and probabilistic models. The sample weight can either be `TimeSeries` themselves or built-in weight generators "linear" and "exponential" decay. In case of a `TimeSeries` it is handled identically as the covariates (e.g. pass multiple weight series with multiple target series, relevant time frame extraction is handled automatically for you, ...). You can find an example [here](https://unit8co.github.io/darts/quickstart/00-quickstart.html#Sample-Weights).
- 🚀🚀 Improvements to the Anomaly Detection Module through major refactor. The refactor includes major performance optimization for the majority of processes and improvements to the API, consistency, reliability, and the documentation. Some of these necessary changes come at the cost of breaking changes : [#1477](https://github.com/unit8co/darts/pull/1477) by [Dennis Bader](https://github.com/dennisbader), [Samuele Giuliano Piazzetta](https://github.com/piaz97), [Antoine Madrona](https://github.com/madtoinou), [Julien Herzen](https://github.com/hrzn), [Julien Adda](https://github.com/julien12234).
  - Added an [example notebook](https://unit8co.github.io/darts/examples/22-anomaly-detection-examples.html) that showcases how to use Darts for Time Series Anomaly Detection.
  - Added a new dataset `TaxiNewYorkDataset` for anomaly detection with the number of taxi passengers in New York from the years 2014 and 2015.
  - `FittableWindowScorer` (KMeans, PyOD, and Wasserstein Scorers) now accept any of darts [&#34;per-time&#34; step metrics](https://unit8co.github.io/darts/generated_api/darts.metrics.html) as difference function `diff_fn`.
  - `ForecastingAnomalyModel` is now much faster in generating forecasts (input for the scorers) thanks to optimized historical forecasts. We also added more control over the historical forecasts generation through additional parameters in all model methods.
  - 🔴 Breaking changes:
    - `FittableWindowScorer` (KMeans, PyOD, and Wasserstein Scorers) now expects `diff_fn` to be one of Darts "per-time" step metrics
    - `ForecastingAnomalyModel` : `model` is now enforced to be a `GlobalForecastingModel`
    - `*.eval_accuracy()` : (Aggregators, Detectors, Filtering/Forecasting Anomaly Models, Scorers)
      - renamed method to `eval_metric()` :
      - renamed params `actual_anomalies` to `anomalies`, and `anomaly_score` to `pred_scores`
    - `*.show_anomalies()` : (Filtering/Forecasting Anomaly Models, Scorers)
      - renamed params `actual_anomalies` to `anomalies`
    - `*.fit()` (Filtering/Forecasting Anomaly Models)
      - renamed params `actual_anomalies` to `anomalies`
    - `Scorer.*_from_prediction()` (Scorers)
      - renamed method `eval_accuracy_from_prediction()` to `eval_metric_from_prediction()`
      - renamed params `actual_series` to `series`, and `actual_anomalies` to `anomalies`
    - `darts.ad.utils.eval_accuracy_from_scores` :
      - renamed function to `eval_metric_from_scores`
      - renamed params `actual_anoamlies` to `anomalies`, and `anomaly_score` to `pred_scores`
    - `darts.ad.utils.eval_accuracy_from_binary_prediction` :
      - renamed function to `eval_metric_from_binary_prediction`
      - renamed params `actual_anoamlies` to `anomalies`, and `binary_pred_anomalies` to `pred_anomalies`
    - `darts.ad.utils.show_anomalies_from_scores` :
      - renamed params `series` to `actual_series`, `actual_anomalies` to `anomalies`, `model_output` to `pred_series`, and `anomaly_scores` to `pred_scores`
- Improvements to `TorchForecastingModel` : [#2295](https://github.com/unit8co/darts/pull/2295) by [Bohdan Bilonoh](https://github.com/BohdanBilonoh).
  - Added `dataloader_kwargs` parameters to `fit*()`, `predict*()`, and `find_lr()` for more control over the PyTorch `DataLoader` setup.
  - 🔴 Removed parameter `num_loader_workers` from `fit*()`, `predict*()`, `find_lr()`. You can now set the parameter through the `dataloader_kwargs` dict.
- Improvements to `DataTransformers` :
  - Significant speed up when using `fit`, `fit_transform`, `transform`, and `inverse_transform` on a large number of series. The component masking logic was moved into the parallelized transform methods. [#2401](https://github.com/unit8co/darts/pull/2401) by [Dennis Bader](https://github.com/dennisbader).
- Improvements to `TimeSeries` : [#1477](https://github.com/unit8co/darts/pull/1477) by [Dennis Bader](https://github.com/dennisbader).
  - New method `with_times_and_values()`, which returns a new series with a new time index and new values but with identical columns and metadata as the series called from (static covariates, hierarchy).
  - New method `slice_intersect_times()`, which returns the sliced time index of a series, where the index has been intersected with another series.
  - Method `with_values()` now also acts on array-like `values` rather than only on numpy arrays.
- Improvements to quick start notebook : [#2418](https://github.com/unit8co/darts/pull/2418) by [Dennis Bader](https://github.com/dennisbader).
  - Added examples for using sample weights, forecast start shifting, direct likelihood parameter predictions.
  - Enhanced examples for historical forecasts, backtest and residuals.

**Fixed**

- Fixed a bug when using a `RegressionModel` (that supports validation series) with a validation set: encoders, static covariates, and component-specific lags are now correctly applied to the validation set. [#2383](https://github.com/unit8co/darts/pull/2383) by [Dennis Bader](https://github.com/dennisbader).
- Fixed a bug where `darts.utils.utils.n_steps_between()` did not work properly with custom business frequencies. This affected metrics computation. [#2357](https://github.com/unit8co/darts/pull/2357) by [Dennis Bader](https://github.com/dennisbader).
- Fixed a bug when calling `predict()` with a `MixedCovariatesTorchModel` (e.g. TiDE, N/DLinear, ...), `n<output_chunk_length` and a list of series with length `len(series) < n`, where the predictions did not return the correct number of series. [#2374](https://github.com/unit8co/darts/pull/2374) by [Dennis Bader](https://github.com/dennisbader).
- Fixed a bug when using a `TorchForecastingModel` with stateful torch metrics, where the metrics were incorrectly computed as non-stateful. [#2391](https://github.com/unit8co/darts/pull/2391) by [Tim Rosenflanz](https://github.com/tRosenflanz)

**Dependencies**

- We set an upper version cap on `numpy<2.0.0` until all dependencies have migrated. [#2413](https://github.com/unit8co/darts/pull/2413) by [Dennis Bader](https://github.com/dennisbader).

### For developers of the library:

**Dependencies**

- Improvements to linting via updated pre-commit configurations: [#2324](https://github.com/unit8co/darts/pull/2324) by [Jirka Borovec](https://github.com/borda).
- Improvements to unified linting by switch `isort` to Ruff's rule I. [#2339](https://github.com/unit8co/darts/pull/2339) by [Jirka Borovec](https://github.com/borda)
- Improvements to unified linting by switch `pyupgrade` to Ruff's rule UP. [#2340](https://github.com/unit8co/darts/pull/2340) by [Jirka Borovec](https://github.com/borda)
- Improvements to CI, running lint locally via pre-commit instead of particular tools. [#2327](https://github.com/unit8co/darts/pull/2327) by [Jirka Borovec](https://github.com/borda)

## [0.29.0](https://github.com/unit8co/darts/tree/0.29.0) (2024-04-17)

### For users of the library:

**Improved**

- 🚀🚀 New forecasting model: `TSMixerModel`  as proposed in [this paper](https://arxiv.org/abs/2303.06053). An MLP based model that combines temporal, static and cross-sectional feature information using stacked mixing layers. [#2293](https://github.com/unit8co/darts/pull/2293), by [Dennis Bader](https://github.com/dennisbader) and [Cristof Rojas](https://github.com/cristof-r).
- 🚀🚀 Improvements to metrics, historical forecasts, backtest, and residuals through major refactor. The refactor includes optimization of multiple process and improvements to consistency, reliability, and the documentation. Some of these necessary changes come at the cost of breaking changes. [#2284](https://github.com/unit8co/darts/pull/2284) by [Dennis Bader](https://github.com/dennisbader).
  - **Metrics**:
    - Optimized all metrics, which now run **> n * 20 times faster** than before for series with `n` components/columns. This boosts direct metric computations as well as backtest and residuals computation!
    - Added new metrics:
      - Time aggregated metric `merr()` (Mean Error)
      - Time aggregated scaled metrics  `rmsse()`, and `msse()` : The (Root) Mean Squared Scaled Error.
      - "Per time step" metrics that return a metric score per time step: `err()` (Error), `ae()` (Absolute Error), `se()` (Squared Error), `sle()` (Squared Log Error), `ase()` (Absolute Scaled Error), `sse` (Squared Scaled Error), `ape()` (Absolute Percentage Error), `sape()` (symmetric Absolute Percentage Error), `arre()` (Absolute Ranged Relative Error), `ql` (Quantile Loss)
    - All scaled metrics (`mase()`, ...) now accept `insample` series that can be overlapping into `pred_series` (before they had to end exactly one step before `pred_series`).  Darts will handle the correct time extraction for you.
    - Improvements to the documentation:
      - Added a summary list of all metrics to the [metrics documentation page](https://unit8co.github.io/darts/generated_api/darts.metrics.html)
      - Standardized the documentation of each metric (added formula, improved return documentation, ...)
    - 🔴 Breaking changes:
      - Improved metric output consistency based on the type of input `series`, and the applied reductions. For some scenarios, the output type changed compared to previous Darts versions. You can find a detailed description in the [metric API documentation](https://unit8co.github.io/darts/generated_api/darts.metrics.metrics.html#darts.metrics.metrics.mae).
      - Renamed metric parameter `reduction` to `component_reduction`.
      - Renamed metric parameter `inter_reduction` to `series_reduction`.
      - `quantile_loss()` :
        - Renamed to `mql()` (Mean Quantile Loss).
        - Renamed quantile parameter `tau` to `q`.
        - The metric is now multiplied by a factor `2` to make the loss more interpretable (e.g. for `q=0.5` it is identical to the `MAE`)
      - `rho_risk()` :
        - Renamed to `qr()` (Quantile Risk).
        - Renamed quantile parameter `rho` to `q`.
      - Scaled metrics do not allow seasonality inference anymore with `m=None`.
      - Custom metrics using decorators `multi_ts_support` and `multivariate_support` must now act on multivariate series (possibly containing missing values) instead of univariate series.
  - **Historical Forecasts**:
    - 🔴 Improved historical forecasts output consistency based on the type of input `series` : If `series` is a sequence, historical forecasts will now always return a sequence/list of the same length (instead of trying to reduce to a `TimeSeries` object). You can find a detailed description in the [historical forecasts API documentation](https://unit8co.github.io/darts/generated_api/darts.models.forecasting.linear_regression_model.html#darts.models.forecasting.linear_regression_model.LinearRegressionModel.historical_forecasts).
  - **Backtest**:
    - Metrics are now computed only once on all `series` and `historical_forecasts`, significantly speeding things up when using a large number of `series`.
    - Added support for scaled metrics as `metric` (such as `ase`, `mase`, ...). No extra code required, backtest extracts the correct `insample` series for you.
    - Added support for passing additional metric (-specific) arguments with parameter `metric_kwargs`. This allows for example to parallelize the metric computation with `n_jobs`, customize the metric reduction with `*_reduction`, specify seasonality `m` for scaled metrics, etc.
    - 🔴 Breaking changes:
      - Improved backtest output consistency based on the type of input `series`, `historical_forecast`, and the applied backtest reduction. For some scenarios, the output type changed compared to previous Darts versions. You can find a detailed description in the [backtest API documentation](https://unit8co.github.io/darts/generated_api/darts.models.forecasting.linear_regression_model.html#darts.models.forecasting.linear_regression_model.LinearRegressionModel.backtest).
      - `reduction` callable now acts on `axis=1` rather than `axis=0` to aggregate the metrics per series.
      - Backtest will now raise an error when user supplied `historical_forecasts` don't have the expected format based on input `series` and the `last_points_only` value.
  - **Residuals**: While the default behavior of `residuals()` remains identical, the method is now very similar to `backtest()` but that it computes any "per time step" `metric` on `historical_forecasts` :
    - Added support for multivariate `series`.
    - Added support for all `historical_forecasts()` parameters to generate the historical forecasts for the residuals computation.
    - Added support for pre-computed historical forecasts with parameter `historical_forecasts`.
    - Added support for computing the residuals with any of Darts' "per time step" metric with parameter `metric` (e.g. `err()`, `ae()`, `ape()`, ...). By default, uses `err()` (Error).
    - Added support for passing additional metric arguments with parameter `metric_kwargs`. This allows for example to parallelize the metric computation with `n_jobs`, specify seasonality `m` for scaled metrics, etc.
    - 🔴 Improved residuals output and consistency based on the type of input `series` and `historical_forecast`. For some scenarios, the output type changed compared to previous Darts versions. You can find a detailed description in the [residuals API documentation](https://unit8co.github.io/darts/generated_api/darts.models.forecasting.linear_regression_model.html#darts.models.forecasting.linear_regression_model.LinearRegressionModel.residuals).
- Improvements to `TimeSeries` :
  - `from_group_dataframe()` now supports parallelized creation over the `pandas.DataFrame` groups. This can be enabled with parameter `n_jobs`. [#2292](https://github.com/unit8co/darts/pull/2292) by [Bohdan Bilonoha](https://github.com/BohdanBilonoh).
  - New method `slice_intersect_values()`, which returns the sliced values of a series, where the time index has been intersected with another series. [#2284](https://github.com/unit8co/darts/pull/2284) by [Dennis Bader](https://github.com/dennisbader).
  - Performance boost for methods: `slice_intersect()`, `has_same_time_as()`. [#2284](https://github.com/unit8co/darts/pull/2284) by [Dennis Bader](https://github.com/dennisbader).
- Improvements to forecasting models:
  - Improvements to `RNNModel`, [#2329](https://github.com/unit8co/darts/pull/2329) by [Dennis Bader](https://github.com/dennisbader):
    - 🔴 Enforce `training_length>input_chunk_length` since otherwise, during training the model is never run for as many iterations as it will during prediction.
    - Historical forecasts now correctly infer all possible prediction start points for untrained and pre-trained `RNNModel`.
  - Added a progress bar to `RegressionModel` when performing optimized historical forecasts (`retrain=False` and no autoregression) to display the series-level progress. [#2320](https://github.com/unit8co/darts/pull/2320) by [Dennis Bader](https://github.com/dennisbader).
  - Renamed private `ForecastingModel._is_probabilistic` property to public `supports_probabilistic_prediction`. [#2269](https://github.com/unit8co/darts/pull/2269) by [Felix Divo](https://github.com/felixdivo).
- Other improvements:
  - All `InvertibleDataTransformer` now supports parallelized inverse transformation for `series` being a list of lists of `TimeSeries` (`Sequence[Sequence[TimeSeries]]`). This type represents the output of `historical_forecasts()` when using multiple series with `last_points_only=False`. [#2267](https://github.com/unit8co/darts/pull/2267) by [Alicja Krzeminska-Sciga](https://github.com/alicjakrzeminska).
  - Added [release notes](https://unit8co.github.io/darts/release_notes/RELEASE_NOTES.html) to the Darts Documentation. [#2333](https://github.com/unit8co/darts/pull/2333) by [Dennis Bader](https://github.com/dennisbader).
  - 🔴 Moved around utils functions to clearly separate Darts-specific from non-Darts-specific logic, [#2284](https://github.com/unit8co/darts/pull/2284) by [Dennis Bader](https://github.com/dennisbader):
    - Moved function `generate_index()` from `darts.utils.timeseries_generation` to `darts.utils.utils`
    - Moved functions `retain_period_common_to_all()`, `series2seq()`, `seq2series()`, `get_single_series()` from `darts.utils.utils` to `darts.utils.ts_utils`.

**Fixed**

- Fixed the order of the features when using component-specific lags so that they are grouped by values, then by components (before, they were grouped by components, then by values). [#2272](https://github.com/unit8co/darts/pull/2272) by [Antoine Madrona](https://github.com/madtoinou).
- Fixed a bug when using a dropout with a `TorchForecastingModel` and pytorch lightning versions >= 2.2.0, where the dropout was not properly activated during training. [#2312](https://github.com/unit8co/darts/pull/2312) by [Dennis Bader](https://github.com/dennisbader).
- Fixed a bug when performing historical forecasts with an untrained `TorchForecastingModel` and using covariates, where the historical forecastable time index generation did not take the covariates into account. [#2329](https://github.com/unit8co/darts/pull/2329) by [Dennis Bader](https://github.com/dennisbader).
- Fixed a bug in `quantile_loss`, where the loss was computed on all samples rather than only on the predicted quantiles. [#2284](https://github.com/unit8co/darts/pull/2284) by [Dennis Bader](https://github.com/dennisbader).
- Fixed a segmentation fault that some users were facing when importing a `LightGBMModel`. [#2304](https://github.com/unit8co/darts/pull/2304) by [Dennis Bader](https://github.com/dennisbader).
- Fixed type hint warning "Unexpected argument" when calling `historical_forecasts()` caused by the `_with_sanity_checks` decorator. The type hinting is now properly configured to expect any input arguments and return the output type of the method for which the sanity checks are performed for. [#2286](https://github.com/unit8co/darts/pull/2286) by [Dennis Bader](https://github.com/dennisbader).

### For developers of the library:

- Fixed failing docs build by adding new dependency `lxml_html_clean` for `nbsphinx`. [#2303](https://github.com/unit8co/darts/pull/2303) by [Dennis Bader](https://github.com/dennisbader).
- Bumped `black` from 24.1.1 to 24.3.0. [#2308](https://github.com/unit8co/darts/pull/2308) by [Dennis Bader](https://github.com/dennisbader).
- Bumped `codecov-action` from v2 to v4 and added codecov token as repository secret for codecov upload authentication in CI pipelines. [#2309](https://github.com/unit8co/darts/pull/2309) and [#2312](https://github.com/unit8co/darts/pull/2312) by [Dennis Bader](https://github.com/dennisbader).
- Improvements to linting, switch from `flake8` to Ruff. [#2323](https://github.com/unit8co/darts/pull/2323) by [Jirka Borovec](https://github.com/borda).

## [0.28.0](https://github.com/unit8co/darts/tree/0.28.0) (2024-03-05)

### For users of the library:

**Improved**

- Improvements to `GlobalForecastingModel` :
  - 🚀🚀🚀 All global models (regression and torch models) now support shifted predictions with model creation parameter `output_chunk_shift`. This will shift the output chunk for training and prediction by `output_chunk_shift` steps into the future. [#2176](https://github.com/unit8co/darts/pull/2176) by [Dennis Bader](https://github.com/dennisbader).
- Improvements to `TimeSeries`, [#2196](https://github.com/unit8co/darts/pull/2196) by [Dennis Bader](https://github.com/dennisbader):
  - 🚀🚀🚀 Significant performance boosts for several `TimeSeries` methods resulting increased efficiency across the entire `Darts` library. Up to 2x faster creation times for series indexed with "regular" frequencies (e.g. Daily, hourly, ...), and >100x for series indexed with "special" frequencies (e.g. "W-MON", ...). Affects:
    - All `TimeSeries` creation methods
    - Additional boosts for slicing with integers and Timestamps
    - Additional boosts for `from_group_dataframe()` by performing some of the heavy-duty computations on the entire DataFrame, rather than iteratively on the group level.
  - Added option to exclude some `group_cols` from being added as static covariates when using `TimeSeries.from_group_dataframe()` with parameter `drop_group_cols`.
- 🚀 New global baseline models that use fixed input and output chunks for prediction. This offers support for univariate, multivariate, single and multiple target series prediction, one-shot- or autoregressive/moving forecasts, optimized historical forecasts, batch prediction, prediction from datasets, and more. [#2261](https://github.com/unit8co/darts/pull/2261) by [Dennis Bader](https://github.com/dennisbader).
  - `GlobalNaiveAggregate` : Computes an aggregate (using a custom or built-in `torch` function) for each target component over the last `input_chunk_length` points, and repeats the values `output_chunk_length` times for prediction. Depending on the parameters, this model can be equivalent to `NaiveMean` and `NaiveMovingAverage`.
  - `GlobalNaiveDrift` : Takes the slope of each target component over the last `input_chunk_length` points and projects the trend over the next `output_chunk_length` points for prediction. Depending on the parameters, this model can be equivalent to `NaiveDrift`.
  - `GlobalNaiveSeasonal` : Takes the target component value at the `input_chunk_length`th point before the end of the target `series`, and repeats the values `output_chunk_length` times for prediction. Depending on the parameters, this model can be equivalent to `NaiveSeasonal`.
- Improvements to `TorchForecastingModel` :
  - Added support for additional lr scheduler configuration parameters for more control ("interval", "frequency", "monitor", "strict", "name"). [#2218](https://github.com/unit8co/darts/pull/2218) by [Dennis Bader](https://github.com/dennisbader).
- Improvements to `RegressionModel`, [#2246](https://github.com/unit8co/darts/pull/2246) by [Antoine Madrona](https://github.com/madtoinou):
  - Added a `get_estimator()` method to access the underlying estimator
  - Added attribute `lagged_label_names` to identify the forecasted step and component of each estimator
  - Updated the docstring of `get_multioutout_estimator()`
- Other improvements:
  - Added argument `keep_names` to `WindowTransformer` and `window_transform` to indicate whether the original component names should be kept. [#2207](https://github.com/unit8co/darts/pull/2207) by [Antoine Madrona](https://github.com/madtoinou).
  - Added new helper function `darts.utils.utils.n_steps_between()` to efficiently compute the number of time steps (periods) between two points with a given frequency. Improves efficiency for regression model tabularization by avoiding `pd.date_range()`. [#2176](https://github.com/unit8co/darts/pull/2176) by [Dennis Bader](https://github.com/dennisbader).
  - 🔴 Changed the default `start` value in `ForecastingModel.gridsearch()` from `0.5` to `None`, to make it consistent with `historical_forecasts` and other methods. [#2243](https://github.com/unit8co/darts/pull/2243) by [Thomas Kientz](https://github.com/thomktz).
  - Improvements to `ARIMA` documentation: Specified possible `p`, `d`, `P`, `D`, `trend` advanced options that are available in statsmodels. More explanations on the behaviour of the parameters were added. [#2142](https://github.com/unit8co/darts/pull/2142) by [MarcBresson](https://github.com/MarcBresson).

**Fixed**

- Fixed a bug when using `RegressionModel` with `lags=None`, some `lags_*covariates`, and the covariates starting after or at the same time as the first predictable time step; the lags were not extracted from the correct indices. [#2176](https://github.com/unit8co/darts/pull/2176) by [Dennis Bader](https://github.com/dennisbader).
- Fixed a bug when calling `window_transform` on a `TimeSeries` with a hierarchy. The hierarchy is now only preseved for single transformations applied to all components, or removed otherwise. [#2207](https://github.com/unit8co/darts/pull/2207) by [Antoine Madrona](https://github.com/madtoinou).
- Fixed a bug in probabilistic `LinearRegressionModel.fit()`, where the `model` attribute was not pointing to all underlying estimators. [#2205](https://github.com/unit8co/darts/pull/2205) by [Antoine Madrona](https://github.com/madtoinou).
- Raise an error in `RegressionEsembleModel` when the `regression_model` was created with `multi_models=False` (not supported). [#2205](https://github.com/unit8co/darts/pull/2205) by [Antoine Madrona](https://github.com/madtoinou).
- Fixed a bug in `coefficient_of_variation()` with `intersect=True`, where the coefficient was not computed on the intersection. [#2202](https://github.com/unit8co/darts/pull/2202) by [Antoine Madrona](https://github.com/madtoinou).
- Fixed a bug in `gridsearch()` with `use_fitted_values=True`, where the model was not propely instantiated for sanity checks. [#2222](https://github.com/unit8co/darts/pull/2222) by [Antoine Madrona](https://github.com/madtoinou).
- Fixed a bug in `TimeSeries.append/prepend_values()`, where the component names and the hierarchy were dropped. [#2237](https://github.com/unit8co/darts/pull/2237) by [Antoine Madrona](https://github.com/madtoinou).
- Fixed a bug in `get_multioutput_estimator()`, where the index of the estimator was incorrectly calculated. [#2246](https://github.com/unit8co/darts/pull/2246) by [Antoine Madrona](https://github.com/madtoinou).
- 🔴 Fixed a bug in `datetime_attribute_timeseries()`, where 1-indexed attributes were not properly handled. Also, 0-indexing is now enforced for all the generated encodings. [#2242](https://github.com/unit8co/darts/pull/2242) by [Antoine Madrona](https://github.com/madtoinou).

**Dependencies**

- Removed upper version cap (<=v2.1.2) for PyTorch Lightning. [#2251](https://github.com/unit8co/darts/pull/2251) by [Dennis Bader](https://github.com/dennisbader).

### For developers of the library:

- Updated pre-commit hooks to the latest version using `pre-commit autoupdate`. Change `pyupgrade` pre-commit hook argument to `--py38-plus`. [#2228](https://github.com/unit8co/darts/pull/2228)  by [MarcBresson](https://github.com/MarcBresson).
- Bumped dev dependencies to newest versions, [#2248](https://github.com/unit8co/darts/pull/2248) by [Dennis Bader](https://github.com/dennisbader):
  - black[jupyter]: from 22.3.0 to 24.1.1
  - flake8: from 4.0.1 to 7.0.0
  - isort: from 5.11.5 to 5.13.2
  - pyupgrade: 2.31.0 from to v3.15.0

## [0.27.2](https://github.com/unit8co/darts/tree/0.27.2) (2024-01-21)

### For users of the library:

**Improved**

- Added `darts.utils.statistics.plot_ccf` that can be used to plot the cross correlation between a time series (e.g. target series) and the lagged values of another time series (e.g. covariates series). [#2122](https://github.com/unit8co/darts/pull/2122) by [Dennis Bader](https://github.com/dennisbader).
- Improvements to `TimeSeries` : Improved the time series frequency inference when using slices or pandas DatetimeIndex as keys for `__getitem__`. [#2152](https://github.com/unit8co/darts/pull/2152) by [DavidKleindienst](https://github.com/DavidKleindienst).

**Fixed**

- Fixed a bug when using a `TorchForecastingModel` with `use_reversible_instance_norm=True` and predicting with `n > output_chunk_length`. The input normalized multiple times. [#2160](https://github.com/unit8co/darts/pull/2160) by [FourierMourier](https://github.com/FourierMourier).

### For developers of the library:

## [0.27.1](https://github.com/unit8co/darts/tree/0.27.1) (2023-12-10)

### For users of the library:

**Improved**

- 🔴 Added `CustomRNNModule` and `CustomBlockRNNModule` for defining custom RNN modules that can be used with `RNNModel` and `BlockRNNModel`. The custom `model` must now be a subclass of the custom modules. [#2088](https://github.com/unit8co/darts/pull/2088) by [Dennis Bader](https://github.com/dennisbader).

**Fixed**

- Fixed a bug in historical forecasts, where some `fit/predict_kwargs` were not passed to the underlying model's fit/predict methods. [#2103](https://github.com/unit8co/darts/pull/2103) by [Dennis Bader](https://github.com/dennisbader).
- Fixed an import error when trying to create a `TorchForecastingModel` with PyTorch Lightning v<2.0.0. [#2087](https://github.com/unit8co/darts/pull/2087) by [Eschibli](https://github.com/eschibli).
- Fixed a bug when creating a `RNNModel` with a custom `model`. [#2088](https://github.com/unit8co/darts/pull/2088) by [Dennis Bader](https://github.com/dennisbader).

### For developers of the library:

- Added a folder `docs/generated_api` to define custom .rst files for generating the documentation. [#2115](https://github.com/unit8co/darts/pull/2115) by [Dennis Bader](https://github.com/dennisbader).

## [0.27.0](https://github.com/unit8co/darts/tree/0.27.0) (2023-11-18)

### For users of the library:

**Improved**

- Improvements to `TorchForecastingModel` :
  - 🚀🚀 We optimized `historical_forecasts()` for pre-trained `TorchForecastingModel` running up to 20 times faster than before (and even more when tuning the batch size)!. [#2013](https://github.com/unit8co/darts/pull/2013) by [Dennis Bader](https://github.com/dennisbader).
  - Added callback `darts.utils.callbacks.TFMProgressBar` to customize at which model stages to display the progress bar. [#2020](https://github.com/unit8co/darts/pull/2020) by [Dennis Bader](https://github.com/dennisbader).
  - All `InferenceDataset`s now support strided forecasts with parameters `stride`, `bounds`. These datasets can be used with `TorchForecastingModel.predict_from_dataset()`. [#2013](https://github.com/unit8co/darts/pull/2013) by [Dennis Bader](https://github.com/dennisbader).
- Improvements to `RegressionModel` :
  - New example notebook for the `RegressionModels` explaining features such as (component-specific) lags, `output_chunk_length` in relation with `multi_models`, multivariate support, and more. [#2039](https://github.com/unit8co/darts/pull/2039) by [Antoine Madrona](https://github.com/madtoinou).
  - `XGBModel` now leverages XGBoost's native Quantile Regression support that was released in version 2.0.0 for improved probabilistic forecasts. [#2051](https://github.com/unit8co/darts/pull/2051) by [Dennis Bader](https://github.com/dennisbader).
- Improvements to `LocalForecastingModel`
  - Added optional keyword arguments dict `kwargs` to `ExponentialSmoothing` that will be passed to the constructor of the underlying `statsmodels.tsa.holtwinters.ExponentialSmoothing` model. [#2059](https://github.com/unit8co/darts/pull/2059) by [Antoine Madrona](https://github.com/madtoinou).
- General model improvements:
  - Added new arguments `fit_kwargs` and `predict_kwargs` to `historical_forecasts()`, `backtest()` and `gridsearch()` that will be passed to the model's `fit()` and / or `predict` methods. E.g., you can now set a batch size, static validation series, ... depending on the model support. [#2050](https://github.com/unit8co/darts/pull/2050) by [Antoine Madrona](https://github.com/madtoinou)
  - For transparency, we issue a (removable) warning when performing auto-regressive forecasts with past covariates (with `n >= output_chunk_length`) to inform users that future values of past covariates will be accessed. [#2049](https://github.com/unit8co/darts/pull/2049) by [Antoine Madrona](https://github.com/madtoinou)
- Other improvements:
  - Added support for time index time zone conversion with parameter `tz` before generating/computing holidays and datetime attributes. Support was added to all Time Axis Encoders, standalone encoders and forecasting models' `add_encoders`, time series generation utils functions `holidays_timeseries()` and `datetime_attribute_timeseries()`, and `TimeSeries` methods `add_datetime_attribute()` and `add_holidays()`. [#2054](https://github.com/unit8co/darts/pull/2054) by [Dennis Bader](https://github.com/dennisbader).
  - Added new data transformer: `MIDAS`, which uses mixed-data sampling to convert `TimeSeries` from high frequency to low frequency (and back). [#1820](https://github.com/unit8co/darts/pull/1820) by [Boyd Biersteker](https://github.com/Beerstabr), [Antoine Madrona](https://github.com/madtoinou) and [Dennis Bader](https://github.com/dennisbader).
  - Added new dataset `ElectricityConsumptionZurichDataset` : The dataset contains the electricity consumption of households in Zurich, Switzerland from 2015-2022 on different grid levels. We also added weather measurements for Zurich which can be used as covariates for modelling. [#2039](https://github.com/unit8co/darts/pull/2039) by [Antoine Madrona](https://github.com/madtoinou) and [Dennis Bader](https://github.com/dennisbader).
  - Adapted the example notebooks to properly apply data transformers and avoid look-ahead bias. [#2020](https://github.com/unit8co/darts/pull/2020) by [Samriddhi Singh](https://github.com/SimTheGreat).

**Fixed**

- Fixed a bug when calling `historical_forecasts()` and `overlap_end=False` that did not generate the last possible forecast. [#2013](https://github.com/unit8co/darts/pull/2013) by [Dennis Bader](https://github.com/dennisbader).
- Fixed a bug when calling optimized `historical_forecasts()` for a `RegressionModel` trained with varying component-specific lags. [#2040](https://github.com/unit8co/darts/pull/2040) by [Antoine Madrona](https://github.com/madtoinou).
- Fixed a bug when using encoders with `RegressionModel` and series with a non-evenly spaced frequency (e.g. Month Begin). This raised an error during lagged data creation when trying to divide a pd.Timedelta by the ambiguous frequency. [#2034](https://github.com/unit8co/darts/pull/2034) by [Antoine Madrona](https://github.com/madtoinou).
- Fixed a bug when loading the weights of a `TorchForecastingModel` that was trained with a precision other than `float64`. [#2046](https://github.com/unit8co/darts/pull/2046) by [Freddie Hsin-Fu Huang](https://github.com/Hsinfu).
- Fixed broken links in the `Transfer learning` example notebook with publicly hosted version of the three datasets. [#2067](https://github.com/unit8co/darts/pull/2067) by [Antoine Madrona](https://github.com/madtoinou).
- Fixed a bug when using `NLinearModel` on multivariate series with covariates and `normalize=True`. [#2072](https://github.com/unit8co/darts/pull/2072) by [Antoine Madrona](https://github.com/madtoinou).
- Fixed a bug when using `DLinearModel` and `NLinearModel` on multivariate series with static covariates shared across components and `use_static_covariates=True`. [#2070](https://github.com/unit8co/darts/pull/2070) by [Antoine Madrona](https://github.com/madtoinou).

### For developers of the library:

No changes.

## [0.26.0](https://github.com/unit8co/darts/tree/0.26.0) (2023-09-16)

### For users of the library:

**Improved**

- Improvements to `RegressionModel`, [#1962](https://github.com/unit8co/darts/pull/1962) by [Antoine Madrona](https://github.com/madtoinou):
  - 🚀🚀 All models now support component/column-specific lags for target, past, and future covariates series.
- Improvements to `TorchForecastingModel` :
  - 🚀 Added `RINorm` (Reversible Instance Norm) as an input normalization option for all models except `RNNModel`. Activate it with model creation parameter `use_reversible_instance_norm`. [#1969](https://github.com/unit8co/darts/pull/1969) by [Dennis Bader](https://github.com/dennisbader).
  - 🔴 Added past covariates feature projection to `TiDEModel` with parameter `temporal_width_past` following the advice of the model architect. Parameter `temporal_width` was renamed to `temporal_width_future`. Additionally, added the option to bypass the feature projection with `temporal_width_past/future=0`. [#1993](https://github.com/unit8co/darts/pull/1993) by [Dennis Bader](https://github.com/dennisbader).
- Improvements to `EnsembleModel`, [#1815](https://github.com/unit8co/darts/pull/#1815) by [Antoine Madrona](https://github.com/madtoinou) and [Dennis Bader](https://github.com/dennisbader):
  - 🔴 Renamed model constructor argument `models` to `forecasting_models`.
  - 🚀🚀 Added support for pre-trained `GlobalForecastingModel` as `forecasting_models` to avoid re-training when ensembling. This requires all models to be pre-trained global models.
  - 🚀 Added support for generating the `forecasting_model` forecasts (used to train the ensemble model) with historical forecasts rather than direct (auto-regressive) predictions. Enable it with `train_using_historical_forecasts=True` at model creation.
  - Added an example notebook for ensemble models.
- Improvements to historical forecasts, backtest and gridsearch, [#1866](https://github.com/unit8co/darts/pull/1866) by [Antoine Madrona](https://github.com/madtoinou):
  - Added support for negative `start` values to start historical forecasts relative to the end of the target series.
  - Added a new argument `start_format` that allows to use an integer `start` either as the index position or index value/label for `series` indexed with a `pd.RangeIndex`.
  - Added support for `TimeSeries` with a `RangeIndex` starting at a negative integer.
- Other improvements:
  - Reduced the size of the Darts docker image `unit8/darts:latest`, and included all optional models as well as dev requirements. [#1878](https://github.com/unit8co/darts/pull/1878) by [Alex Colpitts](https://github.com/alexcolpitts96).
  - Added short examples in the docstring of all the models, including covariates usage and some model-specific parameters. [#1956](https://github.com/unit8co/darts/pull/1956) by [Antoine Madrona](https://github.com/madtoinou).
  - Added method `TimeSeries.cumsum()` to get the cumulative sum of the time series along the time axis. [#1988](https://github.com/unit8co/darts/pull/1988) by [Eliot Zubkoff](https://github.com/Eliotdoesprogramming).

**Fixed**

- Fixed a bug in `TimeSeries.from_dataframe()` when using a pandas.DataFrame with `df.columns.name != None`. [#1938](https://github.com/unit8co/darts/pull/1938) by [Antoine Madrona](https://github.com/madtoinou).
- Fixed a bug in `RegressionEnsembleModel.extreme_lags` when the forecasting models have only covariates lags. [#1942](https://github.com/unit8co/darts/pull/1942) by [Antoine Madrona](https://github.com/madtoinou).
- Fixed a bug when using `TFTExplainer` with a `TFTModel` running on GPU. [#1949](https://github.com/unit8co/darts/pull/1949) by [Dennis Bader](https://github.com/dennisbader).
- Fixed a bug in `TorchForecastingModel.load_weights()` that raised an error when loading the weights from a valid architecture. [#1952](https://github.com/unit8co/darts/pull/1952) by [Antoine Madrona](https://github.com/madtoinou).
- Fixed a bug in `NLinearModel` where `normalize=True` and past covariates could not be used at the same time. [#1873](https://github.com/unit8co/darts/pull/1873) by [Eliot Zubkoff](https://github.com/Eliotdoesprogramming).
- Raise an error when an `EnsembleModel` containing at least one `LocalForecastingModel` is calling `historical_forecasts` with `retrain=False`.  [#1815](https://github.com/unit8co/darts/pull/#1815) by [Antoine Madrona](https://github.com/madtoinou).
- 🔴 Dropped support for lambda functions in `add_encoders`’s “custom” encoder in favor of named functions to ensure that models can be exported. [#1957](https://github.com/unit8co/darts/pull/1957) by [Antoine Madrona](https://github.com/madtoinou).

### For developers of the library:

**Improved**

- Refactored all tests to use pytest instead of unittest. [#1950](https://github.com/unit8co/darts/pull/1950) by [Dennis Bader](https://github.com/dennisbader).

## [0.25.0](https://github.com/unit8co/darts/tree/0.25.0) (2023-08-04)

### For users of the library:

**Installation**

- 🔴 Removed Prophet, LightGBM, and CatBoost dependencies from PyPI packages (`darts`, `u8darts`, `u8darts[torch]`), and conda-forge packages (`u8darts`, `u8darts-torch`)  to avoid installation issues that some users were facing (installation on Apple M1/M2 devices, ...). [#1589](https://github.com/unit8co/darts/pull/1589) by [Julien Herzen](https://github.com/hrzn) and [Dennis Bader](https://github.com/dennisbader).
  - The models are still supported by installing the required packages as described in our [installation guide](https://github.com/unit8co/darts/blob/master/INSTALL.md#enabling-optional-dependencies).
  - The Darts package including all dependencies can still be installed with PyPI package `u8darts[all]` or conda-forge package `u8darts-all`.
  - Added new PyPI flavor `u8darts[notorch]`, and conda-forge flavor `u8darts-notorch` which are equivalent to the old `u8darts` installation (all dependencies except neural networks).
- 🔴 Removed support for Python 3.7 [#1864](https://github.com/unit8co/darts/pull/1864) by [Dennis Bader](https://github.com/dennisbader).

**Improved**

- General model improvements:
  - 🚀🚀 Optimized `historical_forecasts()` for `RegressionModel` when `retrain=False` and `forecast_horizon <= output_chunk_length` by vectorizing the prediction. This can run up to 700 times faster than before! [#1885](https://github.com/unit8co/darts/pull/1885) by [Antoine Madrona](https://github.com/madtoinou).
  - Improved efficiency of `historical_forecasts()` and `backtest()` for all models giving significant process time reduction for larger number of predict iterations and series. [#1801](https://github.com/unit8co/darts/pull/1801) by [Dennis Bader](https://github.com/dennisbader).
  - 🚀🚀 Added support for direct prediction of the likelihood parameters to probabilistic models using a likelihood (regression and torch models). Set `predict_likelihood_parameters=True` when calling `predict()`. [#1811](https://github.com/unit8co/darts/pull/1811) by [Antoine Madrona](https://github.com/madtoinou).
  - 🚀🚀 New forecasting model: `TiDEModel`  as proposed in [this paper](https://arxiv.org/abs/2304.08424). An MLP based encoder-decoder model that is said to outperform many Transformer-based architectures. [#1727](https://github.com/unit8co/darts/pull/1727) by [Alex Colpitts](https://github.com/alexcolpitts96).
  - `Prophet` now supports conditional seasonalities, and properly handles all parameters passed to `Prophet.add_seasonality()` and model creation parameter `add_seasonalities` [#1829](https://github.com/unit8co/darts/pull/1829) by [Idan Shilon](https://github.com/id5h).
  - Added method `generate_fit_predict_encodings()` to generate the encodings (from `add_encoders` at model creation) required for training and prediction. [#1925](https://github.com/unit8co/darts/pull/1925) by [Dennis Bader](https://github.com/dennisbader).
  - Added support for `PathLike` to the `save()` and `load()` functions of all non-deep learning based models. [#1754](https://github.com/unit8co/darts/pull/1754) by [Simon Sudrich](https://github.com/sudrich).
  - Added model property `ForecastingModel.supports_multivariate` to indicate whether the model supports multivariate forecasting. [#1848](https://github.com/unit8co/darts/pull/1848) by [Felix Divo](https://github.com/felixdivo).
- Improvements to `EnsembleModel` :
  - Model creation parameter `forecasting_models` now supports a mix of `LocalForecastingModel` and `GlobalForecastingModel` (single `TimeSeries` training/inference only, due to the local models). [#1745](https://github.com/unit8co/darts/pull/1745) by [Antoine Madrona](https://github.com/madtoinou).
  - Future and past covariates can now be used even if `forecasting_models` have different covariates support. The covariates passed to `fit()`/`predict()` are used only by models that support it. [#1745](https://github.com/unit8co/darts/pull/1745) by [Antoine Madrona](https://github.com/madtoinou).
  - `RegressionEnsembleModel` and `NaiveEnsembleModel` can generate probabilistic forecasts, probabilistics `forecasting_models` can be sampled to train the `regression_model`, updated the documentation (stacking technique). [#1692](https://github.com/unit8co/darts/pull/1692) by [Antoine Madrona](https://github.com/madtoinou).
- Improvements to `Explainability` module:
  - 🚀🚀 New forecasting model explainer: `TFTExplainer` for `TFTModel`. You can now access and visualize the trained model's feature importances and self attention. [#1392](https://github.com/unit8co/darts/issues/1392) by [Sebastian Cattes](https://github.com/Cattes) and [Dennis Bader](https://github.com/dennisbader).
  - Added static covariates support to `ShapeExplainer`. [#1803](https://github.com/unit8co/darts/pull/1803) by [Anne de Vries](https://github.com/anne-devries) and [Dennis Bader](https://github.com/dennisbader).
- Improvements to documentation [#1904](https://github.com/unit8co/darts/pull/1904) by [Dennis Bader](https://github.com/dennisbader):
  - made model sections in README.md, covariates user guide and forecasting model API Reference more user friendly by adding model links and reorganizing them into model categories.
  - added the Dynamic Time Warping (DTW) module and improved its appearance.
- Other improvements:
  - Improved static covariates column naming when using `StaticCovariatesTransformer` with a `sklearn.preprocessing.OneHotEncoder`. [#1863](https://github.com/unit8co/darts/pull/1863) by [Anne de Vries](https://github.com/anne-devries).
  - Added `MSTL` (Season-Trend decomposition using LOESS for multiple seasonalities) as a `method` option for `extract_trend_and_seasonality()`. [#1879](https://github.com/unit8co/darts/pull/1879) by [Alex Colpitts](https://github.com/alexcolpitts96).
  - Added `RINorm` (Reversible Instance Norm) as a new input normalization option for `TorchForecastingModel`. So far only `TiDEModel` supports it with model creation parameter `use_reversible_instance_norm`. [#1865](https://github.com/unit8co/darts/issues/1856) by [Alex Colpitts](https://github.com/alexcolpitts96).
  - Improvements to `TimeSeries.plot()` : custom axes are now properly supported with parameter `ax`. Axis is now returned for downstream tasks. [#1916](https://github.com/unit8co/darts/pull/1916) by [Dennis Bader](https://github.com/dennisbader).

**Fixed**

- Fixed an issue not considering original component names for `TimeSeries.plot()` when providing a label prefix. [#1783](https://github.com/unit8co/darts/pull/1783) by [Simon Sudrich](https://github.com/sudrich).
- Fixed an issue with the string representation of `ForecastingModel` when using array-likes at model creation. [#1749](https://github.com/unit8co/darts/pull/1749) by [Antoine Madrona](https://github.com/madtoinou).
- Fixed an issue with `TorchForecastingModel.load_from_checkpoint()` not properly loading the loss function and metrics. [#1759](https://github.com/unit8co/darts/pull/1759) by [Antoine Madrona](https://github.com/madtoinou).
- Fixed a bug when loading the weights of a `TorchForecastingModel` trained with encoders or a Likelihood. [#1744](https://github.com/unit8co/darts/pull/1744) by [Antoine Madrona](https://github.com/madtoinou).
- Fixed a bug when using selected `target_components` with `ShapExplainer`. [#1803](https://github.com/unit8co/darts/pull/1803) by [Dennis Bader](https://github.com/dennisbader).
- Fixed `TimeSeries.__getitem__()` for series with a RangeIndex with start != 0 and freq != 1. [#1868](https://github.com/unit8co/darts/pull/1868) by [Dennis Bader](https://github.com/dennisbader).
- Fixed an issue where `DTWAlignment.plot_alignment()` was not plotting the alignment plot of series with a RangeIndex correctly. [#1880](https://github.com/unit8co/darts/pull/1880) by [Ahmet Zamanis](https://github.com/AhmetZamanis) and [Dennis Bader](https://github.com/dennisbader).
- Fixed an issue when calling `ARIMA.predict()` and `num_samples > 1` (probabilistic forecasting), where the start point of the simulation was not anchored to the end of the target series. [#1893](https://github.com/unit8co/darts/pull/1893) by [Dennis Bader](https://github.com/dennisbader).
- Fixed an issue when using `TFTModel.predict()` with `full_attention=True` where the attention mask was not applied properly. [#1392](https://github.com/unit8co/darts/issues/1392) by [Dennis Bader](https://github.com/dennisbader).

### For developers of the library:

**Improvements**

- Refactored the `ForecastingModelExplainer` and `ExplainabilityResult` to simplify implementation of new explainers. [#1392](https://github.com/unit8co/darts/issues/1392) by [Dennis Bader](https://github.com/dennisbader).
- Adapted all unit tests to run successfully on M1 devices. [#1933](https://github.com/unit8co/darts/issues/1933) by [Dennis Bader](https://github.com/dennisbader).

## [0.24.0](https://github.com/unit8co/darts/tree/0.24.0) (2023-04-12)

### For users of the library:

**Improved**

- General model improvements:
  - New baseline forecasting model `NaiveMovingAverage`. [#1557](https://github.com/unit8co/darts/pull/1557) by [Janek Fidor](https://github.com/JanFidor).
  - New models `StatsForecastAutoCES`, and `StatsForecastAutoTheta` from Nixtla's statsforecasts library as local forecasting models without covariates support. AutoTheta supports probabilistic forecasts. [#1476](https://github.com/unit8co/darts/pull/1476) by [Boyd Biersteker](https://github.com/Beerstabr).
  - Added support for future covariates, and probabilistic forecasts to `StatsForecastAutoETS`. [#1476](https://github.com/unit8co/darts/pull/1476) by [Boyd Biersteker](https://github.com/Beerstabr).
  - Added support for logistic growth to `Prophet` with parameters `growth`, `cap`, `floor`. [#1419](https://github.com/unit8co/darts/pull/1419) by [David Kleindienst](https://github.com/DavidKleindienst).
  - Improved the model string / object representation style similar to scikit-learn models. [#1590](https://github.com/unit8co/darts/pull/1590) by [Janek Fidor](https://github.com/JanFidor).
  - 🔴 Renamed `MovingAverage` to `MovingAverageFilter` to avoid confusion with new `NaiveMovingAverage` model. [#1557](https://github.com/unit8co/darts/pull/1557) by [Janek Fidor](https://github.com/JanFidor).
- Improvements to `RegressionModel` :
  - Optimized lagged data creation for fit/predict sets achieving a drastic speed-up. [#1399](https://github.com/unit8co/darts/pull/1399) by [Matt Bilton](https://github.com/mabilton).
  - Added support for categorical past/future/static covariates to `LightGBMModel` with model creation parameters `categorical_*_covariates`. [#1585](https://github.com/unit8co/darts/pull/1585) by [Rijk van der Meulen](https://github.com/rijkvandermeulen).
  - Added lagged feature names for better interpretability; accessible with model property `lagged_feature_names`. [#1679](https://github.com/unit8co/darts/pull/1679) by [Antoine Madrona](https://github.com/madtoinou).
  - 🔴 New `use_static_covariates` option for all models: When True (default), models use static covariates if available at fitting time and enforce identical static covariate shapes across all target `series` used for training or prediction; when False, models ignore static covariates. [#1700](https://github.com/unit8co/darts/pull/1700) by [Dennis Bader](https://github.com/dennisbader).
- Improvements to `TorchForecastingModel` :
  - New methods `load_weights()` and `load_weights_from_checkpoint()` for loading only the weights from a manually saved model or checkpoint. This allows to fine-tune the pre-trained models with different optimizers or learning rate schedulers. [#1501](https://github.com/unit8co/darts/pull/1501) by [Antoine Madrona](https://github.com/madtoinou).
  - New method `lr_find()` that helps to find a good initial learning rate for your forecasting problem. [#1609](https://github.com/unit8co/darts/pull/1609) by [Levente Szabados](https://github.com/solalatus) and [Dennis Bader](https://github.com/dennisbader).
  - Improved the [user guide](https://unit8co.github.io/darts/userguide/torch_forecasting_models.html) and added new sections about saving/loading (checkpoints, manual save/load, loading weights only), and callbacks. [#1661](https://github.com/unit8co/darts/pull/1661) by [Antoine Madrona](https://github.com/madtoinou).
  - 🔴 Replaced `":"` in save file names with `"_"` to avoid issues on some operating systems. For loading models saved on earlier Darts versions, try to rename the file names by replacing `":"` with `"_"`. [#1501](https://github.com/unit8co/darts/pull/1501) by [Antoine Madrona](https://github.com/madtoinou).
  - 🔴 New `use_static_covariates` option for `TFTModel`, `DLinearModel` and `NLinearModel` : When True (default), models use static covariates if available at fitting time and enforce identical static covariate shapes across all target `series` used for training or prediction; when False, models ignore static covariates. [#1700](https://github.com/unit8co/darts/pull/1700) by [Dennis Bader](https://github.com/dennisbader).
- Improvements to `TimeSeries` :
  - Added support for integer indexed input to `from_*` factory methods, if index can be converted to a pandas.RangeIndex. [#1527](https://github.com/unit8co/darts/pull/1527) by [Dennis Bader](https://github.com/dennisbader).
  - Added support for integer indexed input with step sizes (freq) other than 1. [#1527](https://github.com/unit8co/darts/pull/1527) by [Dennis Bader](https://github.com/dennisbader).
  - Optimized time series creation with `fill_missing_dates=True` achieving a drastic speed-up . [#1527](https://github.com/unit8co/darts/pull/1527) by [Dennis Bader](https://github.com/dennisbader).
  - `from_group_dataframe()` now warns the user if there is suspicion of a "bad" time index (monotonically increasing). [#1628](https://github.com/unit8co/darts/pull/1628) by [Dennis Bader](https://github.com/dennisbader).
- Added a parameter to give a custom function name to the transformed output of `WindowTransformer`; improved the explanation of the `window` parameter. [#1676](https://github.com/unit8co/darts/pull/1676) and [#1666](https://github.com/unit8co/darts/pull/1666) by [Jing Qiang Goh](https://github.com/JQGoh).
- Added `historical_forecasts` parameter to `backtest()` that allows to use precomputed historical forecasts from `historical_forecasts()`. [#1597](https://github.com/unit8co/darts/pull/1597) by [Janek Fidor](https://github.com/JanFidor).
- Added feature values and SHAP object to `ShapExplainabilityResult`, giving easy user access to all SHAP-specific explainability results. [#1545](https://github.com/unit8co/darts/pull/1545) by [Rijk van der Meulen](https://github.com/rijkvandermeulen).
- New `quantile_loss()` (pinball loss) metric for probabilistic forecasts. [#1559](https://github.com/unit8co/darts/pull/1559) by [Janek Fidor](https://github.com/JanFidor).

**Fixed**

- Fixed an issue in `BottomUp/TopDownReconciliator` where the order of the series components was not taken into account. [#1592](https://github.com/unit8co/darts/pull/1592) by [David Kleindienst](https://github.com/DavidKleindienst).
- Fixed an issue with `DLinearModel` not supporting even numbered `kernel_size`. [#1695](https://github.com/unit8co/darts/pull/1695) by [Antoine Madrona](https://github.com/madtoinou).
- Fixed an issue with `RegressionEnsembleModel` not using future covariates during training. [#1660](https://github.com/unit8co/darts/pull/1660) by [Rajesh Balakrishnan](https://github.com/Rajesh4AI).
- Fixed an issue where `NaiveEnsembleModel` prediction did not transfer the series' component name. [#1602](https://github.com/unit8co/darts/pull/1602) by [David Kleindienst](https://github.com/DavidKleindienst).
- Fixed an issue in `TorchForecastingModel` that prevented from using multi GPU training. [#1509](https://github.com/unit8co/darts/pull/1509) by [Levente Szabados](https://github.com/solalatus).
- Fixed a bug when saving a `FFT` model with `trend=None`. [#1594](https://github.com/unit8co/darts/pull/1594) by [Antoine Madrona](https://github.com/madtoinou).
- Fixed some issues with PyTorch-Lightning version 2.0.0. [#1651](https://github.com/unit8co/darts/pull/1651) by [Dennis Bader](https://github.com/dennisbader).
- Fixed a bug in `QuantileDetector` which raised an error when low and high quantiles had identical values. [#1553](https://github.com/unit8co/darts/pull/1553) by [Julien Adda](https://github.com/julien12234).
- Fixed an issue preventing `TimeSeries` from being empty. [#1359](https://github.com/unit8co/darts/pull/1359) by [Antoine Madrona](https://github.com/madtoinou).
- Fixed an issue when using `backtest()` on multiple series. [#1517](https://github.com/unit8co/darts/pull/1517) by [Julien Herzen](https://github.com/hrzn).
- General fixes to `historical_forecasts()`
  - Fixed issue where `retrain` functions were not handled properly; Improved handling of `start`, and `train_length` parameters; better interpretability with warnings and improved error messages (warnings can be turned of with `show_warnings=False`). By [#1675](https://github.com/unit8co/darts/pull/1675) by [Antoine Madrona](https://github.com/madtoinou) and [Dennis Bader](https://github.com/dennisbader).
  - Fixed an issue for several models (mainly ensemble and local models) where automatic `start` did not respect the minimum required training lengths. [#1616](https://github.com/unit8co/darts/pull/1616) by [Janek Fidor](https://github.com/JanFidor) and [Dennis Bader](https://github.com/dennisbader).
  - Fixed an issue when using a `RegressionModel` with future covariates lags only. [#1685](https://github.com/unit8co/darts/pull/1685) by [Maxime Dumonal](https://github.com/dumjax).

### For developers of the library:

**Improvements**

- Option to skip slow tests locally with `pytest . --no-cov -m "not slow"`. [#1625](https://github.com/unit8co/darts/pull/1625) by [Blazej Nowicki](https://github.com/BlazejNowicki).
- Major refactor of data transformers which simplifies implementation of new transformers. [#1409](https://github.com/unit8co/darts/pull/1409) by [Matt Bilton](https://github.com/mabilton).

## [0.23.1](https://github.com/unit8co/darts/tree/0.23.1) (2023-01-12)

Patch release

**Fixed**

- Fix an issue in `TimeSeries` which made it incompatible with Python 3.7.
  [#1449](https://github.com/unit8co/darts/pull/1449) by [Dennis Bader](https://github.com/dennisbader).
- Fix an issue with static covariates when series have variable lengths with `RegressionModel`s.
  [#1469](https://github.com/unit8co/darts/pull/1469) by [Eliane Maalouf](https://github.com/eliane-maalouf).
- Fix an issue with PyTorch Lightning trainer handling.
  [#1459](https://github.com/unit8co/darts/pull/1459) by [Dennis Bader](https://github.com/dennisbader).
- Fix an issue with `historical_forecasts()` retraining PyTorch models iteratively instead of from scratch.
  [#1465](https://github.com/unit8co/darts/pull/1465) by [Dennis Bader](https://github.com/dennisbader).
- Fix an issue with `historical_forecasts()` not working in some cases when `future_covariates`
  are provided and `start` is not specified. [#1481](https://github.com/unit8co/darts/pull/1481)
  by [Maxime Dumonal](https://github.com/dumjax).
- Fix an issue with `slice_n_points` functions on integer indexes.
  [#1482](https://github.com/unit8co/darts/pull/1482) by [Julien Herzen](https://github.com/hrzn).

## [0.23.0](https://github.com/unit8co/darts/tree/0.23.0) (2022-12-23)

### For users of the library:

**Improved**

- 🚀🚀🚀 Brand new Darts module dedicated to anomaly detection on time series: `darts.ad`.
  More info on the API doc page: https://unit8co.github.io/darts/generated_api/darts.ad.html.
  [#1256](https://github.com/unit8co/darts/pull/1256) by [Julien Adda](https://github.com/julien12234)
  and [Julien Herzen](https://github.com/hrzn).
- New forecasting models: `DLinearModel` and `NLinearModel` as proposed in [this paper](https://arxiv.org/pdf/2205.13504.pdf).
  [#1139](https://github.com/unit8co/darts/pull/1139)  by [Julien Herzen](https://github.com/hrzn) and [Greg DeVos](https://github.com/gdevos010).
- New forecasting model: `XGBModel` implementing XGBoost.
  [#1405](https://github.com/unit8co/darts/pull/1405) by [Julien Herzen](https://github.com/hrzn).
- New `multi_models` option for all `RegressionModel`s: when set to False, uses only a single underlying
  estimator for multi-step forecasting, which can drastically increase computational efficiency.
  [#1291](https://github.com/unit8co/darts/pull/1291) by [Eliane Maalouf](https://github.com/eliane-maalouf).
- All `RegressionModel`s (incl. LightGBM, Catboost, XGBoost, Random Forest, ...)
  now support static covariates.
  [#1412](https://github.com/unit8co/darts/pull/1412) by [Eliane Maalouf](https://github.com/eliane-maalouf).
- `historical_forecasts()` and `backtest()` now work on multiple series, too.
  [#1318](https://github.com/unit8co/darts/pull/1318) by [Maxime Dumonal](https://github.com/dumjax).
- New window transformation capabilities: `TimeSeries.window_transform()` and
  a new `WindowTransformer` which allow to easily create window features.
  [#1269](https://github.com/unit8co/darts/pull/1269) by [Eliane Maalouf](https://github.com/eliane-maalouf).
- 🔴 Improvements to `TorchForecastingModels` : Load models directly to CPU that were trained on GPU. Save file size reduced.
  Improved PyTorch Lightning Trainer handling fixing several minor issues.
  Removed deprecated methods `load_model` and `save_model`
  [#1371](https://github.com/unit8co/darts/pull/1371) by [Dennis Bader](https://github.com/dennisbader).
- Improvements to encoders: Added support for encoders to all models with covariate support through `add_encoders` at model creation.
  Encoders now generate the correct minimum required covariate time spans for all models.
  [#1338](https://github.com/unit8co/darts/pull/1338) by [Dennis Bader](https://github.com/dennisbader).
- New datasets available in `darts.datasets` (`ILINetDataset`, `ExchangeRateDataset`, `TrafficDataset`, `WeatherDataset`)
  [#1298](https://github.com/unit8co/darts/pull/1298) by [Kamil Wierciak](https://github.com/FEJTWOW).
  [#1291](https://github.com/unit8co/darts/pull/1291) by [Eliane Maalouf](https://github.com/eliane-maalouf).
- New `Diff` transformer, which can difference and "undifference" series
  [#1380](https://github.com/unit8co/darts/pull/1380) by [Matt Bilton](https://github.com/mabilton).
- Improvements to KalmanForecaster: The model now accepts different TimeSeries for prediction than the ones used to fit the model.
  [#1338](https://github.com/unit8co/darts/pull/1338) by [Dennis Bader](https://github.com/dennisbader).
- Backtest functions can now accept a list of metric functions [#1333](https://github.com/unit8co/darts/pull/1333)
  by [Antoine Madrona](https://github.com/madtoinou).
- Extension of baseline models to work on multivariate series
  [#1373](https://github.com/unit8co/darts/pull/1373) by [Błażej Nowicki](https://github.com/BlazejNowicki).
- Improvement to `TimeSeries.gaps()` [#1265](https://github.com/unit8co/darts/pull/1265) by
  [Antoine Madrona](https://github.com/madtoinou).
- Speedup of `TimeSeries.quantile_timeseries()` method
  [#1351](https://github.com/unit8co/darts/pull/1351) by [@tranquilitysmile](https://github.com/tranquilitysmile).
- Some dependencies which can be hard to install (LightGBM, Catboost, XGBoost, Prophet, Statsforecast)
  are not required anymore (if not installed the corresponding models will not be available)
  [#1360](https://github.com/unit8co/darts/pull/1360) by [Antoine Madrona](https://github.com/madtoinou).
- Removed `IPython` as a dependency. [#1331](https://github.com/unit8co/darts/pull/1331) by [Erik Hasse](https://github.com/erik-hasse)
- Allow the creation of empty `TimeSeries` [#1359](https://github.com/unit8co/darts/pull/1359)
  by [Antoine Madrona](https://github.com/madtoinou).

**Fixed**

- Fixed edge case in ShapExplainer for regression models where covariates series > target series
  [#1310](https://https://github.com/unit8co/darts/pull/1310) by [Rijk van der Meulen](https://github.com/rijkvandermeulen)
- Fixed a bug in `TimeSeries.resample()` [#1350](https://github.com/unit8co/darts/pull/1350)
  by [Antoine Madrona](https://github.com/madtoinou).
- Fixed splitting methods when split point is not in the series
  [#1415](https://github.com/unit8co/darts/pull/1415) by [@DavidKleindienst](https://github.com/DavidKleindienst)
- Fixed issues with `append_values()` and `prepend_values()` not correctly extending `RangeIndex`es
  [#1435](https://github.com/unit8co/darts/pull/1435) by [Matt Bilton](https://github.com/mabilton).
- Fixed some issues with time zones [#1343](https://github.com/unit8co/darts/pull/1343)
  by [Antoine Madrona](https://github.com/madtoinou).
- Fixed some issues when using a single target series with `RegressionEnsembleModel`
  [#1357](https://github.com/unit8co/darts/pull/1357) by [Dennis Bader](https://github.com/dennisbader).
- Fixed treatment of stochastic models in ensemble models
  [#1423](https://github.com/unit8co/darts/pull/1423) by [Eliane Maalouf](https://github.com/eliane-maalouf).

## [0.22.0](https://github.com/unit8co/darts/tree/0.22.0) (2022-10-04)

### For users of the library:

**Improved**

- New explainability feature. The class `ShapExplainer` in `darts.explainability` can provide Shap-values explanations of the importance of each lag and each dimension in producing each forecasting lag for `RegressionModel`s. [#909](https://github.com/unit8co/darts/pull/909) by [Maxime Dumonal](https://github.com/dumjax).
- New model: `StatsForecastsETS`. Similarly to `StatsForecastsAutoARIMA`, this model offers the ETS model from Nixtla's `statsforecasts` library as a local forecasting model supporting future covariates. [#1171](https://github.com/unit8co/darts/pull/1171) by [Julien Herzen](https://github.com/hrzn).
- Added support for past and future covariates to `residuals()` function. [#1223](https://github.com/unit8co/darts/pull/1223) by [Eliane Maalouf](https://github.com/eliane-maalouf).
- Added support for retraining model(s) every `n` iteration and on custom conditions in `historical_forecasts` method of `ForecastingModel`s. [#1139](https://github.com/unit8co/darts/pull/1139) by [Francesco Bruzzesi](https://github.com/fbruzzesi).
- Added support for beta-NLL in `GaussianLikelihood`s, as proposed in [this paper](https://arxiv.org/abs/2203.09168). [#1162](https://github.com/unit8co/darts/pull/1162) by [Julien Herzen](https://github.com/hrzn).
- New LayerNorm alternatives, RMSNorm and LayerNormNoBias [#1113](https://github.com/unit8co/darts/issues/1113) by [Greg DeVos](https://github.com/gdevos010).
- 🔴 Improvements to encoders: improve fitting behavior of encoders' transformers and solve a couple of issues. Remove support for absolute index encoding. [#1257](https://github.com/unit8co/darts/pull/1257) by [Dennis Bader](https://github.com/dennisbader).
- Overwrite min_train_series_length for Catboost and LightGBM [#1214](https://https://github.com/unit8co/darts/pull/1214) by [Anne de Vries](https://github.com/anne-devries).
- New example notebook showcasing and end-to-end example of hyperparameter optimization with Optuna [#1242](https://github.com/unit8co/darts/pull/1242) by [Julien Herzen](https://github.com/hrzn).
- New user guide section on hyperparameter optimization with Optuna and Ray Tune [#1242](https://github.com/unit8co/darts/pull/1242) by [Julien Herzen](https://github.com/hrzn).
- Documentation on model saving and loading. [#1210](https://github.com/unit8co/darts/pull/1210) by [Amadej Kocbek](https://github.com/amadejkocbek).
- 🔴 `torch_device_str` has been removed from all torch models in favor of Pytorch Lightning's `pl_trainer_kwargs` method [#1244](https://github.com/unit8co/darts/pull/1244) by [Greg DeVos](https://github.com/gdevos010).

**Fixed**

- An issue with `add_encoders` in `RegressionModel`s when fit/predict were called with a single target series. [#1193](https://github.com/unit8co/darts/pull/1193) by [Dennis Bader](https://github.com/dennisbader).
- Some issues with integer-indexed series. [#1191](https://github.com/unit8co/darts/pull/1191) by [Julien Herzen](https://github.com/hrzn).
- A bug when using the latest versions (>=1.1.1) of Prophet. [#1208](https://github.com/unit8co/darts/pull/1208) by [Julien Herzen](https://github.com/hrzn).
- An issue with calling `fit_transform()` on reconciliators. [#1165](https://github.com/unit8co/darts/pull/1165) by [Julien Herzen](https://github.com/hrzn).
- A bug in `GaussianLikelihood` object causing issues with confidence intervals. [#1162](https://github.com/unit8co/darts/pull/1162) by [Julien Herzen](https://github.com/hrzn).
- An issue which prevented plotting `TimeSeries` of length 1. [#1206](https://github.com/unit8co/darts/issues/1206) by [Julien Herzen](https://github.com/hrzn).
- Type hinting for ExponentialSmoothing model [#1185](https://https://github.com/unit8co/darts/pull/1185) by [Rijk van der Meulen](https://github.com/rijkvandermeulen)

## [0.21.0](https://github.com/unit8co/darts/tree/0.21.0) (2022-08-12)

### For users of the library:

**Improved**

- New model: Catboost, incl `quantile`, `poisson` and `gaussian` likelihoods support. [#1007](https://github.com/unit8co/darts/pull/1007), [#1044](https://github.com/unit8co/darts/pull/1044) by [Jonas Racine](https://github.com/jonasracine).
- Extension of the `add_encoders` option to `RegressionModel`s. It is now straightforward to add calendar based or custom past or future covariates to these models, similar to torch models. [#1093](https://github.com/unit8co/darts/pull/1093) by [Dennis Bader](https://github.com/dennisbader).
- Introduction of `StaticCovariatesTransformer`, categorical static covariate support for `TFTModel`, example and user-guide updates on static covariates. [#1081](https://github.com/unit8co/darts/pull/1081) by [Dennis Bader](https://github.com/dennisbader).
- ARIMA and VARIMA models now support being applied to a new series, different than the one used for training. [#1036](https://github.com/unit8co/darts/pull/1036) by [Samuele Giuliano Piazzetta](https://github.com/piaz97).
- All Darts forecasting models now have unified `save()` and `load()` methods. [#1070](https://github.com/unit8co/darts/pull/1070) by [Dustin Brunner](https://github.com/brunnedu).
- Improvements in logging. [#1034](https://github.com/unit8co/darts/pull/1034) by [Dustin Brunner](https://github.com/brunnedu).
- Re-integrating Prophet >= 1.1 in core dependencies (as it does not depend on PyStan anymore). [#1054](https://github.com/unit8co/darts/pull/1054) by [Julien Herzen](https://github.com/hrzn).
- Added a new `AustralianTourismDataset`. [#1141](https://github.com/unit8co/darts/pull/1141) by [Julien Herzen](https://github.com/hrzn).
- Added a new notebook demonstrating hierarchical reconciliation. [#1147](https://github.com/unit8co/darts/pull/1147) by [Julien Herzen](https://github.com/hrzn).
- Added `drop_columns()` method to `TimeSeries`. [#1040](https://github.com/unit8co/darts/pull/1040) by [@shaido987](https://github.com/shaido987)
- Speedup static covariates when no casting is needed. [#1053](https://github.com/unit8co/darts/pull/1053) by [Julien Herzen](https://github.com/hrzn).
- Implemented the min_train_series_length method for the FourTheta and Theta models that overwrites the minimum default of 3 training samples by 2*seasonal_period when appropriate. [#1101](https://github.com/unit8co/darts/pull/1101) by [Rijk van der Meulen](https://github.com/rijkvandermeulen).
- Make default formatting optional in plots. [#1056](https://github.com/unit8co/darts/pull/1056) by [Colin Delahunty](https://github.com/colin99d)
- Introduce `retrain` option in `residuals()` method. [#1066](https://github.com/unit8co/darts/pull/1066) by [Julien Herzen](https://github.com/hrzn).
- Improved error messages. [#1066](https://github.com/unit8co/darts/pull/1066) by [Julien Herzen](https://github.com/hrzn).
- Small readability improvements to user guide. [#1039](https://github.com/unit8co/darts/pull/1039), [#1046](https://github.com/unit8co/darts/pull/1046/files) by [Ryan Russell](https://github.com/ryanrussell)

**Fixed**

- Fixed an error when loading torch forecasting models. [#1124](https://github.com/unit8co/darts/pull/1124) by [Dennis Bader](https://github.com/dennisbader).
- 🔴 renamed `ignore_time_axes` into `ignore_time_axis` in `TimeSeries.concatenate()`. [#1073](https://github.com/unit8co/darts/pull/1073/files) by [Thomas KIENTZ](https://github.com/thomktz)
- Propagate static covs and hierarchy in missing value filler. [#1076](https://github.com/unit8co/darts/pull/1076) by [Julien Herzen](https://github.com/hrzn).
- Fixed an issue where num_stacks is used instead of self.num_stacks in the NBEATSModel. Also, a few mistakes in API reference docs. [#1103](https://github.com/unit8co/darts/pull/1103) by [Rijk van der Meulen](https://github.com/rijkvandermeulen).
- Fixed `univariate_component()` method to propagate static covariates and drop hierarchy. [#1128](https://github.com/unit8co/darts/pull/1128) by [Julien Herzen](https://github.com/hrzn).
- Fixed various issues. [#1106](https://github.com/unit8co/darts/pull/1106) by [Julien Herzen](https://github.com/hrzn).
- Fixed an issue with `residuals` on `RNNModel`. [#1066](https://github.com/unit8co/darts/pull/1066) by [Julien Herzen](https://github.com/hrzn).

## [0.20.0](https://github.com/unit8co/darts/tree/0.20.0) (2022-06-22)

### For users of the library:

**Improved**

- Added support for static covariates in `TimeSeries` class. [#966](https://github.com/unit8co/darts/pull/966) by [Dennis Bader](https://github.com/dennisbader).
- Added support for static covariates in TFT model. [#966](https://github.com/unit8co/darts/pull/966) by [Dennis Bader](https://github.com/dennisbader).
- Support for storing hierarchy of components in `TimeSeries` (in view of hierarchical reconciliation) [#1012](https://github.com/unit8co/darts/pull/1012) by [Julien Herzen](https://github.com/hrzn).
- New Reconciliation transformers for forecast reconciliation: bottom up, top down and MinT. [#1012](https://github.com/unit8co/darts/pull/1012) by [Julien Herzen](https://github.com/hrzn).
- Added support for Monte Carlo Dropout, as a way to capture model uncertainty with torch models at inference time. [#1013](https://github.com/unit8co/darts/pull/1013) by [Julien Herzen](https://github.com/hrzn).
- New datasets: ETT and Electricity. [#617](https://github.com/unit8co/darts/pull/617)
  by [Greg DeVos](https://github.com/gdevos010)
- New dataset, [Uber TLC](https://github.com/fivethirtyeight/uber-tlc-foil-response). [#1003](https://github.com/unit8co/darts/pull/1003) by [Greg DeVos](https://github.com/gdevos010).
- Model Improvements: Option for changing activation function for NHiTs and NBEATS. NBEATS support for dropout. NHiTs Support for AvgPooling1d. [#955](https://github.com/unit8co/darts/pull/955) by [Greg DeVos](https://github.com/gdevos010).
- Implemented [&#34;GLU Variants Improve Transformer&#34;](https://arxiv.org/abs/2002.05202) for transformer based models (transformer and TFT). [#959](https://github.com/unit8co/darts/issues/959) by [Greg DeVos](https://github.com/gdevos010).
- Added support for torch metrics during training and validation. [#996](https://github.com/unit8co/darts/pull/996) by [Greg DeVos](https://github.com/gdevos010).
- Better handling of logging [#1010](https://github.com/unit8co/darts/pull/1010) by [Dustin Brunner](https://github.com/brunnedu).
- Better support for Python 3.10, and dropping `prophet` as a dependency (`Prophet` model still works if `prophet` package is installed separately) [#1023](https://github.com/unit8co/darts/pull/1023) by [Julien Herzen](https://github.com/hrzn).
- Option to avoid global matplotlib configuration changes.
  [#924](https://github.com/unit8co/darts/pull/924) by [Mike Richman](https://github.com/zgana).
- 🔴 `HNiTSModel` renamed to `HNiTS` [#1000](https://github.com/unit8co/darts/pull/1000) by [Greg DeVos](https://github.com/gdevos010).

**Fixed**

- A bug with `tail()` and `head()` [#942](https://github.com/unit8co/darts/pull/942) by [Julien Herzen](https://github.com/hrzn).
- An issue with arguments being reverted for the `metric` function of gridsearch and backtest [#989](https://github.com/unit8co/darts/pull/989) by [Clara Grotehans](https://github.com/ClaraGrthns).
- An error checking whether `fit()` has been called in global models [#944](https://github.com/unit8co/darts/pull/944) by [Julien Herzen](https://github.com/hrzn).
- An error in Gaussian Process filter happening with newer versions of sklearn [#963](https://github.com/unit8co/darts/pull/963) by [Julien Herzen](https://github.com/hrzn).

### For developers of the library:

**Fixed**

- An issue with LinearLR scheduler in tests. [#928](https://github.com/unit8co/darts/pull/928) by [Dennis Bader](https://github.com/dennisbader).

## [0.19.0](https://github.com/unit8co/darts/tree/0.19.0) (2022-04-13)

### For users of the library:

**Improved**

- New model: `NHiTS` implementing the N-HiTS model.
  [#898](https://github.com/unit8co/darts/pull/898) by [Julien Herzen](https://github.com/hrzn).
- New model: `StatsForecastAutoARIMA` implementing the (faster) AutoARIMA version of
  [statsforecast](https://github.com/Nixtla/statsforecast).
  [#893](https://github.com/unit8co/darts/pull/893) by [Julien Herzen](https://github.com/hrzn).
- New model: `Croston` method.
  [#893](https://github.com/unit8co/darts/pull/893) by [Julien Herzen](https://github.com/hrzn).
- Better way to represent stochastic `TimeSeries` from distributions specified by quantiles.
  [#899](https://github.com/unit8co/darts/pull/899) by [Gian Wiher](https://github.com/gnwhr).
- Better sampling of trajectories for stochastic `RegressionModel`s.
  [#899](https://github.com/unit8co/darts/pull/899) by [Gian Wiher](https://github.com/gnwhr).
- Improved user guide with more sections. [#905](https://github.com/unit8co/darts/pull/905)
  by [Julien Herzen](https://github.com/hrzn).
- New notebook showcasing transfer learning and training forecasting models on large time
  series datasets. [#885](https://github.com/unit8co/darts/pull/885)
  by [Julien Herzen](https://github.com/hrzn).

**Fixed**

- Some issues with PyTorch Lightning >= 1.6.0 [#888](https://github.com/unit8co/darts/pull/888)
  by [Julien Herzen](https://github.com/hrzn).

## [0.18.0](https://github.com/unit8co/darts/tree/0.18.0) (2022-03-22)

### For users of the library:

**Improved**

- `LinearRegressionModel` and `LightGBMModel` can now be probabilistic, supporting quantile
  and poisson regression. [#831](https://github.com/unit8co/darts/pull/831),
  [#853](https://github.com/unit8co/darts/pull/853) by [Gian Wiher](https://github.com/gnwhr).
- New models: `BATS` and `TBATS`, based on [tbats](https://github.com/intive-DataScience/tbats).
  [#816](https://github.com/unit8co/darts/pull/816) by [Julien Herzen](https://github.com/hrzn).
- Handling of stochastic inputs in PyTorch based models. [#833](https://github.com/unit8co/darts/pull/833)
  by [Julien Herzen](https://github.com/hrzn).
- GPU and TPU user guide. [#826](https://github.com/unit8co/darts/pull/826)
  by [@gsamaras](https://github.com/gsamaras).
- Added train and validation loss to PyTorch Lightning progress bar.
  [#825](https://github.com/unit8co/darts/pull/825) by [Dennis Bader](https://github.com/dennisbader).
- More losses available in `darts.utils.losses` for PyTorch-based models:
  `SmapeLoss`, `MapeLoss` and `MAELoss`. [#845](https://github.com/unit8co/darts/pull/845)
  by [Julien Herzen](https://github.com/hrzn).
- Improvement to the seasonal decomposition [#862](https://github.com/unit8co/darts/pull/862).
  by [Gian Wiher](https://github.com/gnwhr).
- The `gridsearch()` method can now return best metric score.
  [#822](https://github.com/unit8co/darts/pull/822) by [@nlhkh](https://github.com/nlhkh).
- Removed needless checkpoint loading when predicting. [#821](https://github.com/unit8co/darts/pull/821)
  by [Dennis Bader](https://github.com/dennisbader).
- Changed default number of epochs for validation from 10 to 1.
  [#825](https://github.com/unit8co/darts/pull/825) by [Dennis Bader](https://github.com/dennisbader).

**Fixed**

- Fixed some issues with encoders in `fit_from_dataset()`.
  [#829](https://github.com/unit8co/darts/pull/829) by [Julien Herzen](https://github.com/hrzn).
- Fixed an issue with covariates slicing for `DualCovariatesForecastingModels`.
  [#858](https://github.com/unit8co/darts/pull/858) by [Dennis Bader](https://github.com/dennisbader).

## [0.17.1](https://github.com/unit8co/darts/tree/0.17.1) (2022-02-17)

Patch release

### For users of the library:

**Fixed**

- Fixed issues with (now deprecated) `torch_device_str` parameter, and improved documentation
  related to using devices with PyTorch Lightning. [#806](https://github.com/unit8co/darts/pull/806)
  by [Dennis Bader](https://github.com/dennisbader).
- Fixed an issue with `ReduceLROnPlateau`. [#806](https://github.com/unit8co/darts/pull/806)
  by [Dennis Bader](https://github.com/dennisbader).
- Fixed an issue with the periodic basis functions of N-BEATS. [#804](https://github.com/unit8co/darts/pull/804)
  by [Vladimir Chernykh](https://github.com/vladimir-chernykh).
- Relaxed requirements for `pandas`; from `pandas>=1.1.0` to `pandas>=1.0.5`.
  [#800](https://github.com/unit8co/darts/pull/800) by [@adelnick](https://github.com/adelnick).

## [0.17.0](https://github.com/unit8co/darts/tree/0.17.0) (2022-02-15)

### For users of the library:

**Improved**

- 🚀 Support for [PyTorch Lightning](https://github.com/PyTorchLightning/pytorch-lightning): All deep learning
  models are now implemented using PyTorch Lightning. This means that many more features are now available
  via PyTorch Lightning trainers functionalities; such as tailored callbacks, or multi-GPU training.
  [#702](https://github.com/unit8co/darts/pull/702) by [Dennis Bader](https://github.com/dennisbader).
- The `RegressionModel`s now accept an `output_chunk_length` parameter; meaning that they can be trained to
  predict more than one time step in advance (and used auto-regressively to predict on longer horizons).
  [#761](https://github.com/unit8co/darts/pull/761) by [Dustin Brunner](https://github.com/brunnedu).
- 🔴 `TimeSeries` "simple statistics" methods (such as `mean()`, `max()`, `min()` etc, ...) have been refactored
  to work natively on stochastic `TimeSeries`, and over configurable axes. [#773](https://github.com/unit8co/darts/pull/773)
  by [Gian Wiher](https://github.com/gnwhr).
- 🔴 `TimeSeries` now support only pandas `RangeIndex` as an integer index, and does not support `Int64Index` anymore,
  as it became deprecated with pandas 1.4.0. This also now brings the guarantee that `TimeSeries` do not have missing
  "dates" even when indexed with integers. [#777](https://github.com/unit8co/darts/pull/777)
  by [Julien Herzen](https://github.com/hrzn).
- New model: `KalmanForecaster` is a new probabilistic model, working on multivariate series, accepting future covariates,
  and which works by running the state-space model of a given Kalman filter into the future. The `fit()` function uses the
  N4SID algorithm for system identification. [#743](https://github.com/unit8co/darts/pull/743)
  by [Julien Herzen](https://github.com/hrzn).
- The `KalmanFilter` now also works on `TimeSeries` containing missing values. [#743](https://github.com/unit8co/darts/pull/743)
  by [Julien Herzen](https://github.com/hrzn).
- The estimators (forecasting and filtering models) now also return their own instance when calling `fit()`,
  which allows chaining calls. [#741](https://github.com/unit8co/darts/pull/741)
  by [Julien Herzen](https://github.com/hrzn).

**Fixed**

- Fixed an issue with tensorboard and gridsearch when `model_name` is provided.
  [#759](https://github.com/unit8co/darts/issues/759) by [@gdevos010](https://github.com/gdevos010).
- Fixed issues with pip-tools. [#762](https://github.com/unit8co/darts/pull/762)
  by [Tomas Van Pottelbergh](https://github.com/tomasvanpottelbergh).

### For developers of the library:

- Some linting checks have been added to the CI pipeline. [#749](https://github.com/unit8co/darts/pull/749)
  by [Tomas Van Pottelbergh](https://github.com/tomasvanpottelbergh).

## [0.16.1](https://github.com/unit8co/darts/tree/0.16.1) (2022-01-24)

Patch release

### For users of the library:

- Fixed an incompatibility with latest version of Pandas ([#752](https://github.com/unit8co/darts/pull/752))
  by [Julien Herzen](https://github.com/hrzn).
- Fixed non contiguous error when using lstm_layers > 1 on GPU. ([#740](https://github.com/unit8co/darts/pull/740))
  by [Dennis Bader](https://github.com/dennisbader).
- Small improvement in type annotations in API documentation ([#744](https://github.com/unit8co/darts/pull/744))
  by [Dustin Brunner](https://github.com/brunnedu).

### For developers of the library:

- Added flake8 tests to CI pipelines ([#749](https://github.com/unit8co/darts/pull/749),
  [#748](https://github.com/unit8co/darts/pull/748), [#745](https://github.com/unit8co/darts/pull/745))
  by [Tomas Van Pottelbergh](https://github.com/tomasvanpottelbergh)
  and [Dennis Bader](https://github.com/dennisbader).

## [0.16.0](https://github.com/unit8co/darts/tree/0.16.0) (2022-01-13)

### For users of the library:

**Improved**

- The [documentation page](https://unit8co.github.io/darts/index.html) has been revamped and now contains
  a brand new Quickstart guide, as well as a User Guide section, which will be populated over time.
- The [API documentation](https://unit8co.github.io/darts/generated_api/darts.html) has been revamped and improved,
  notably using `numpydoc`.
- The datasets building procedure has been improved in `RegressionModel`, which yields dramatic speed improvements.

**Added**

- The `KalmanFilter` can now do system identification using `fit()` (using [nfoursid](https://github.com/spmvg/nfoursid)).

**Fixed**

- Catch a [potentially problematic case](https://github.com/unit8co/darts/issues/724) in ensemble models.
- Fixed support for `ReduceLROnPlateau` scheduler.

### For developers of the library:

- We have switched to [black](https://black.readthedocs.io/en/stable/) for code formatting (this is checked
  by the CI pipeline).

## [0.15.0](https://github.com/unit8co/darts/tree/0.15.0) (2021-12-24)

### For users of the library:

**Added**:

- On-the-fly encoding of position and calendar information in Torch-based models.
  Torch-based models now accept an option `add_encoders` parameter, specifying how to
  use certain calendar and position information as past and/or future covariates on the-fly.

  Example:

  ```
  from darts.dataprocessing.transformers import Scaler
  add_encoders={
      'cyclic': {'future': ['month']},
      'datetime_attribute': {'past': ['hour', 'dayofweek']},
      'position': {'past': ['absolute'], 'future': ['relative']},
      'custom': {'past': [lambda idx: (idx.year - 1950) / 50]},
      'transformer': Scaler()
  }
  ```

  This will add a cyclic encoding of the month as future covariates, add some datetime
  attributes as past and future covariates, an absolute/relative position (index), and
  even some custom mapping of the index (such as a function of the year). A `Scaler` will
  be applied to fit/transform all of these covariates both during training and inference.
- The scalers can now also be applied on stochastic `TimeSeries`.
- There is now a new argument `max_samples_per_ts` to the :func:`fit()` method of Torch-based
  models, which can be used to limit the number of samples contained in the underlying
  training dataset, by taking (at most) the most recent `max_samples_per_ts` training samples
  per time series.
- All local forecasting models that support covariates (Prophet, ARIMA, VARIMA, AutoARIMA)
  now handle covariate slicing themselves; this means that you don't need to make sure your
  covariates have the exact right time span. As long as they contain the right time span, the
  models will slice them for you.
- `TimeSeries.map()` and mappers data transformers now work on stochastic `TimeSeries`.
- Granger causality function: `utils.statistics.granger_causality_tests` can test if one
  univariate `TimeSeries` "granger causes" another.
- New stationarity tests for univariate `TimeSeries` : `darts.utils.statistics.stationarity_tests`,
  `darts.utils.statistics.stationarity_test_adf` and `darts.utils.statistics.stationarity_test_kpss`.
- New test coverage badge 🦄

**Fixed**:

- Fixed various issues in different notebooks.
- Fixed a bug handling frequencies in Prophet model.
- Fixed an issue causing `PastCovariatesTorchModels` (such as `NBEATSModel`) prediction
  to fail when `n > output_chunk_length` AND `n` not being a multiple of `output_chunk_length`.
- Fixed an issue in backtesting which was causing untrained models
  not to be trained on the initial window when `retrain=False`.
- Fixed an issue causing `residuals()` to fail for Torch-based models.

### For developers of the library:

- Updated the [contribution guidelines](https://github.com/unit8co/darts/blob/master/CONTRIBUTING.md)
- The unit tests have been re-organised with submodules following that of the library.
- All relative import paths have been removed and replaced by absolute paths.
- pytest and pytest-cov are now used to run tests and compute coverage.

## [0.14.0](https://github.com/unit8co/darts/tree/0.14.0) (2021-11-28)

### For users of the library:

**Added**:

- Probabilistic N-BEATS: The `NBEATSModel` can now produce probabilistic forecasts,
  in a similar way as all the other deep learning models in Darts (specifying a `likelihood`
  and predicting with `num_samples` >> 1).
- We have improved the speed of the data loaing functionalities for PyTorch-based models.
  This should speedup training, typically by a few percents.
- Added `num_loader_workers` parameters to `fit()` and `predict()` methods of PyTorch-based models,
  in order to control the `num_workers` of PyTorch DataLoaders. This can sometimes result in drastic speedups.
- New method `TimeSeries.astype()` which allows to easily case (e.g. between `np.float64` and `np.float32`).
- Added `dtype` as an option to the time series generation modules.
- Added a small [performance guide](https://github.com/unit8co/darts/blob/master/guides/performance.md) for
  PyTorch-based models.
- Possibility to specify a (relative) time index to be used as future covariates in the TFT Model.
  Future covariates don't have to be specified when this is used.
- New TFT example notebook.
- Less strict dependencies: we have loosened the required dependencies versions.

**Fixed**:

- A small fix on the Temporal Fusion Transformer `TFTModel`, which should improve performance.
- A small fix in the random state of some unit tests.
- Fixed a typo in Transformer example notebook.

## [0.13.1](https://github.com/unit8co/darts/tree/0.13.1) (2021-11-08)

### For users of the library:

**Added**:

- Factory methods in `TimeSeries` are now `classmethods`, which makes inheritance of
  `TimeSeries` more convenient.

**Fixed**:

- An issue which was causing some of the flavours installations not to work

## [0.13.0](https://github.com/unit8co/darts/tree/0.13.0) (2021-11-07)

### For users of the library:

**Added**:

- New forecasting model, [Temporal Fusion Transformer](https://arxiv.org/abs/1912.09363) (`TFTModel`).
  A new deep learning model supporting both past and future covariates.
- Improved support for Facebook Prophet model (`Prophet`):
  - Added support for fit & predict with future covariates. For instance:
    `model.fit(train, future_covariates=train_covariates)` and
    `model.predict(n=len(test), num_sample=1, future_covariates=test_covariates)`
  - Added stochastic forecasting, for instance: `model.predict(n=len(test), num_samples=200)`
  - Added user-defined seasonalities either at model creation with kwarg
    `add_seasonality` (`Prophet(add_seasonality=kwargs_dict)`) or pre-fit with
    `model.add_seasonality(kwargs)`. For more information on how to add seasonalities,
    see the [Prophet docs](https://unit8co.github.io/darts/generated_api/darts.models.forecasting.prophet.html).
  - Added possibility to predict and return the base model's raw output with `model.predict_raw()`.
    Note that this returns a pd.DataFrame `pred_df`, which will not be supported for further
    processing with the Darts API. But it is possible to access Prophet's methods such as
    plots with `model.model.plot_compenents(pred_df)`.
- New `n_random_samples` in `gridsearch()` method, which allows to specify a number of (random)
  hyper parameters combinations to be tried, in order mainly to limit the gridsearch time.
- Improvements in the checkpointing and saving of Torch models.
  - Now models don't save checkpoints by default anymore. Set `save_checkpoints=True` to enable them.
  - Models can be manually saved with `YourTorchModel.save_model(file_path)`
    (file_path pointing to the .pth.tar file).
  - Models can be manually loaded with `YourTorchModel.load_model(file_path)` or
    the original method `YourTorchModel.load_from_checkpoint()`.
- New `QuantileRegression` Likelihood class in `darts.utils.likelihood_models`.
  Allows to apply quantile regression loss, and get probabilistic forecasts on all deep
  learning models supporting likelihoods.
  Used by default in the Temporal Fusion Transformer.

**Fixed:**

- Some issues with `darts.concatenate()`.
- Fixed some bugs with `RegressionModel`s applied on multivariate series.
- An issue with the confidence bounds computation in ACF plot.
- Added a check for some models that do not support `retrain=False` for `historical_forecasts()`.
- Small fixes in install instructions.
- Some rendering issues with bullet points lists in examples.

## [0.12.0](https://github.com/unit8co/darts/tree/0.12.0) (2021-09-25)

### For users of the library:

**Added**:

- Improved probabilistic forecasting with neural networks
  - Now all neural networks based forecasting models (except `NBEATSModel`) support probabilistic forecasting,
    by providing the `likelihood` parameter to the model's constructor method.
  - `darts.utils.likelihood_models` now contains many more distributions. The complete list of likelihoods
    available to train neural networks based models is
    available here: https://unit8co.github.io/darts/generated_api/darts.utils.likelihood_models.html
  - Many of the available likelihood models now offer the possibility to specify "priors" on the distribution's
    parameters. Specifying such priors will regularize the training loss to make the output distribution
    more like the one specified by the prior parameters values.
- Performance improvements on `TimeSeries` creation. creating `TimeSeries` is now be significantly faster,
  especially for large series, and filling missing dates has also been significantly sped up.
- New rho-risk metric for probabilistic forecasts.
- New method `darts.utils.statistics.plot_hist()` to plot histograms of time series data (e.g. backtest errors).
- New argument `fillna_value` to `TimeSeries` factory methods, allowing to specify a value to fill missing dates
  (instead of `np.nan`).
- Synthetic `TimeSeries` generated with `darts.utils.timeseries_generation` methods can now be integer-index
  (just pass an integer instead of a timestamp for the `start` argument).
- Removed some deprecation warnings
- Updated conda installation instructions

**Fixed:**

- Removed [extra 1x1 convolutions](https://github.com/unit8co/darts/issues/470) in TCN Model.
- Fixed an issue with linewidth parameter when plotting `TimeSeries`.
- Fixed a column name issue in datetime attribute time series.

### For developers of the library:

- We have removed the `develop` branch.
- We force sklearn<1.0 has we have observed issues with pmdarima and sklearn==1.0

## [0.11.0](https://github.com/unit8co/darts/tree/0.11.0) (2021-09-04)

### For users of the library:

**Added:**

- New model: `LightGBMModel` is a new regression model. Regression models allow to predict future values
  of the target, given arbitrary lags of the target as well as past and/or future covariates. `RegressionModel`
  already works with any scikit-learn regression model, and now `LightGBMModel` does the same with LightGBM.
  If you want to activate LightGBM support in Darts, please read the detailed install notes on
  the [README](https://github.com/unit8co/darts/blob/master/README.md) carefully.
- Added stride support to gridsearch

**Fixed:**

- A bug which was causing issues when training on a GPU with a validation set
- Some issues with custom-provided RNN modules in `RNNModel`.
- Properly handle `kwargs` in the `fit` function of `RegressionModel`s.
- Fixed an issue which was causing problems with latest versions of Matplotlib.
- An issue causing errors in the FFT notebook

## [0.10.1](https://github.com/unit8co/darts/tree/0.10.1) (2021-08-19)

### For users of the library:

**Fixed:**

- A bug with memory pinning that was causing issues with training models on GPUs.

**Changed:**

- Clarified conda support on the README

## [0.10.0](https://github.com/unit8co/darts/tree/0.10.0) (2021-08-13)

### For users of the library:

**Added:**

- 🔴 Improvement of the covariates support. Before, some models were accepting a `covariates` (or `exog`)
  argument, but it wasn't always clear whether this represented "past-observed" or "future-known" covariates.
  We have made this clearer. Now all covariate-aware models support `past_covariates` and/or `future_covariates` argument
  in their `fit()` and `predict()` methods, which makes it clear what series is used as a past or future covariate.
  We recommend [this article](https://medium.com/unit8-machine-learning-publication/time-series-forecasting-using-past-and-future-external-data-with-darts-1f0539585993)
  for more information and examples.
- 🔴 Significant improvement of `RegressionModel` (incl. `LinearRegressionModel` and `RandomForest`).
  These models now support training on multiple (possibly multivariate) time series. They also support both
  `past_covariates` and `future_covariates`. It makes it easier than ever to fit arbitrary regression models (e.g. from
  scikit-learn) on multiple series, to predict the future of a target series based on arbitrary lags of the target and
  the past/future covariates. The signature of these models changed: It's not using "`exog`" keyword arguments, but
  `past_covariates` and `future_covariates` instead.
- Dynamic Time Warping. There is a brand new `darts.dataprocessing.dtw` submodule that
  implements Dynamic Time Warping between two `TimeSeries`. It's also coming with a new `dtw`
  metric in `darts.metrics`. We recommend going over the
  [new DTW example notebook](https://github.com/unit8co/darts/blob/master/examples/13-Dynamic-Time-Warping-example.ipynb)
  for a good overview of the new functionalities
- Conda forge installation support (fully supported with Python 3.7 only for now). You can now
  `conda install u8darts-all`.
- `TimeSeries.from_csv()` allows to obtain a `TimeSeries` from a CSV file directly.
- Optional cyclic encoding of the datetime attributes future covariates; for instance it's now possible to call
  `my_series.add_datetime_attribute('weekday', cyclic=True)`, which will add two columns containing a sin/cos
  encoding of the weekday.
- Default seasonality inference in `ExponentialSmoothing`. If left to `None`, the `seasonal_periods` is inferred
  from the `freq` of the provided series.
- Various documentation improvements.

**Fixed:**

- Now transformations and forecasting maintain the columns' names of the `TimeSeries`.
  The generation module `darts.utils.timeseries_generation` also comes with better default columns names.
- Some issues with our Docker build process
- A bug with GPU usage

**Changed:**

- For probabilistic PyTorch based models, the generation of multiple samples (and series) at prediction time is now
  vectorized, which improves inference performance.

## [0.9.1](https://github.com/unit8co/darts/tree/0.9.1) (2021-07-17)

### For users of the library:

**Added:**

- Improved `GaussianProcessFilter`, now handling missing values, and better handling
  time series indexed by datetimes.
- Improved Gaussian Process notebook.

**Fixed:**

- `TimeSeries` now supports indexing using `pandas.Int64Index` and not just `pandas.RangeIndex`,
  which solves some indexing issues.
- We have changed all factory methods of `TimeSeries` to have `fill_missing_dates=False` by
  default. This is because in some cases inferring the frequency for missing dates and
  resampling the series is causing significant performance overhead.
- Fixed backtesting to make it work with integer-indexed series.
- Fixed a bug that was causing inference to crash on GPUs for some models.
- Fixed the default folder name, which was causing issues on Windows systems.
- We have slightly improved the documentation rendering and fixed the titles
  of the documentation pages for `RNNModel` and `BlockRNNModel` to distinguish them.

**Changed:**

- The dependencies are not pinned to some exact versions anymore.

### For developers of the library:

- We have fixed the building process.

## [0.9.0](https://github.com/unit8co/darts/tree/0.9.0) (2021-07-09)

### For users of the library:

**Added:**

- Multiple forecasting models can now produce probabilistic forecasts by specifying a `num_samples` parameter when calling `predict()`. Stochastic forecasts are stored by utilizing the new `samples` dimension in the refactored `TimeSeries` class (see 'Changed' section). Models supporting probabilistic predictions so far are `ARIMA`, `ExponentialSmoothing`, `RNNModel` and `TCNModel`.
- Introduced `LikelihoodModel` class which is used by probabilistic `TorchForecastingModel` classes in order to make predictions in the form of parametrized distributions of different types.
- Added new abstract class `TorchParametricProbabilisticForecastingModel` to serve as parent class for probabilistic models.
- Introduced new `FilteringModel` abstract class alongside `MovingAverage`, `KalmanFilter` and `GaussianProcessFilter` as concrete implementations.
- Future covariates are now utilized by `TorchForecastingModels` when the forecasting horizon exceeds the `output_chunk_length` of the model. Before, `TorchForecastingModel` instances could only predict beyond their `output_chunk_length` if they were not trained on covariates, i.e. if they predicted all the data they need as input. This restriction has now been lifted by letting a model not only consume its own output when producing long predictions, but also utilizing the covariates known in the future, if available.
- Added a new `RNNModel` class which utilizes and rnn module as both encoder and decoder. This new class natively supports the use of the most recent future covariates when making a forecast. See documentation for more details.
- Introduced optional `epochs` parameter to the `TorchForecastingModel.predict()` method which, if provided, overrides the `n_epochs` attribute in that particular model instance and training session.
- Added support for `TimeSeries` with a `pandas.RangeIndex` instead of just allowing `pandas.DatetimeIndex`.
- `ForecastingModel.gridsearch` now makes use of parallel computation.
- Introduced a new `force_reset` parameter to `TorchForecastingModel.__init__()` which, if left to False, will prevent the user from overriding model data with the same name and directory.

**Fixed:**

- Solved bug occurring when training `NBEATSModel` on a GPU.
- Fixed crash when running `NBEATSModel` with `log_tensorboard=True`
- Solved bug occurring when training a `TorchForecastingModel` instance with a `batch_size` bigger than the available number of training samples.
- Some fixes in the documentation, including adding more details
- Other minor bug fixes

**Changed:**

- 🔴 The `TimeSeries` class has been refactored to support stochastic time series representation by adding an additional dimension to a time series, namely `samples`. A time series is now based on a 3-dimensional `xarray.DataArray` with shape `(n_timesteps, n_components, n_samples)`. This overhaul also includes a change of the constructor which is incompatible with the old one. However, factory methods have been added to create a `TimeSeries` instance from a variety of data types, including `pd.DataFrame`. Please refer to the documentation of `TimeSeries` for more information.
- 🔴 The old version of `RNNModel` has been renamed to `BlockRNNModel`.
- The `historical_forecast()` and `backtest()` methods of `ForecastingModel` have been reorganized a bit by making use of new wrapper methods to fit and predict models.
- Updated `README.md` to reflect the new additions to the library.

## [0.8.1](https://github.com/unit8co/darts/tree/0.8.1) (2021-05-22)

**Fixed:**

- Some fixes in the documentation

**Changed:**

- The way to instantiate Dataset classes; datasets should now be used like this

```
from darts.datasets import AirPassengers
ts: TimeSeries = AirPassengers().load()
```

## [0.8.0](https://github.com/unit8co/darts/tree/0.8.0) (2021-05-21)

### For users of the library:

**Added:**

- `RandomForest` algorithm implemented. Uses the scikit-learn `RandomForestRegressor` to predict future values from (lagged) exogenous
  variables and lagged values of the target.
- `darts.datasets` is a new submodule allowing to easily download, cache and import some commonly used time series.
- Better support for processing sequences of `TimeSeries`.
  * The Transformers, Pipelines and metrics have been adapted to be used on sequences of `TimeSeries`
    (rather than isolated series).
  * The inference of neural networks on sequences of series has been improved
- There is a new utils function `darts.utils.model_selection.train_test_split` which allows to split a `TimeSeries`
  or a sequence of `TimeSeries` into train and test sets; either along the sample axis or along the time axis.
  It also optionally allows to do "model-aware" splitting, where the split reclaims as much data as possible for the
  training set.
- Our implementation of N-BEATS, `NBEATSModel`, now supports multivariate time series, as well as covariates.

**Changed**

- `RegressionModel` is now a user exposed class. It acts as a wrapper around any regression model with a `fit()` and `predict()`
  method. It enables the flexible usage of lagged values of the target variable as well as lagged values of multiple exogenous
  variables. Allowed values for the `lags` argument are positive integers or a list of positive integers indicating which lags
  should be used during training and prediction, e.g. `lags=12` translates to training with the last 12 lagged values of the target variable.
  `lags=[1, 4, 8, 12]` translates to training with the previous value, the value at lag 4, lag 8 and lag 12.
- 🔴 `StandardRegressionModel` is now called `LinearRegressionModel`. It implements a linear regression model
  from `sklearn.linear_model.LinearRegression`. Users who still need to use the former `StandardRegressionModel` with
  another sklearn model should use the `RegressionModel` now.

**Fixed**

- We have fixed a bug arising when multiple scalers were used.
- We have fixed a small issue in the TCN architecture, which makes our implementation follow the original paper
  more closely.

### For developers of the library:

**Added:**

- We have added some [contribution guidelines](https://github.com/unit8co/darts/blob/master/CONTRIBUTE.md).

## [0.7.0](https://github.com/unit8co/darts/tree/0.7.0) (2021-04-14)

[Full Changelog](https://github.com/unit8co/darts/compare/0.6.0...0.7.0)

### For users of the library:

**Added:**

- `darts` Pypi package. It is now possible to `pip install darts`. The older name `u8darts` is still maintained
  and provides the different flavours for lighter installs.
- New forecasting model available: VARIMA (Vector Autoregressive moving average).
- Support for exogeneous variables in ARIMA, AutoARIMA and VARIMA (optional `exog` parameter in `fit()` and `predict()`
  methods).
- New argument `dummy_index` for `TimeSeries` creation. If a series is just composed of a sequence of numbers
  without timestamps, setting this flag will allow to create a `TimeSeries` which uses a "dummy time index" behind the
  scenes. This simplifies the creation of `TimeSeries` in such cases, and makes it possible to use all forecasting models,
  except those that explicitly rely on dates.
- New method `TimeSeries.diff()` returning differenced `TimeSeries`.
- Added an example of `RegressionEnsembleModel` in intro notebook.

**Changed:**

- Improved N-BEATS example notebook.
- Methods `TimeSeries.split_before()` and `split_after()` now also accept integer or float arguments (in addition to
  timestamp) for the breaking point (e.g. specify 0.8 in order to obtain a 80%/20% split).
- Argument `value_cols` no longer has to be provided if not necessary when creating a `TimeSeries` from a `DataFrame`.
- Update of dependency requirements to more recent versions.

**Fixed:**

- Fix issue with MAX_TORCH_SEED_VALUE on 32-bit architectures (https://github.com/unit8co/darts/issues/235).
- Corrected a bug in TCN inference, which should improve accuracy.
- Fix historical forecasts not returning last point.
- Fixed bug when calling the `TimeSeries.gaps()` function for non-regular time frequencies.
- Many small bug fixes.

## [0.6.0](https://github.com/unit8co/darts/tree/0.6.0) (2021-02-02)

[Full Changelog](https://github.com/unit8co/darts/compare/0.5.0...0.6.0)

### For users of the library:

**Added:**

- `Pipeline.invertible()` a getter which returns whether the pipeline is invertible or not.
- `TimeSeries.to_json()` and `TimeSeries.from_json()` methods to convert `TimeSeries` to/from a `JSON` string.
- New base class `GlobalForecastingModel` for all models supporting training on multiple time series, as well
  as covariates. All PyTorch models are now `GlobalForecastingModel`s.
- As a consequence of the above, the `fit()` function of PyTorch models (all neural networks) can optionally be called
  with a sequence of time series (instead of a single time series).
- Similarly, the `predict()` function of these models also accepts a specification of which series should be forecasted
- A new `TrainingDataset` base class.
- Some implementations of `TrainingDataset` containing some slicing logic for the training of neural networks on
  several time series.
- A new `TimeSeriesInferenceDataset` base class.
- An implementation `SimpleInferenceDataset` of `TimeSeriesInferenceDataset`.
- All PyTorch models have a new `fit_from_dataset()` method which allows to directly fit the model from a specified
  `TrainingDataset` instance (instead of using a default instance when going via the :func:`fit()` method).
- A new explanatory notebooks for global models:
  https://github.com/unit8co/darts/blob/master/examples/02-multi-time-series-and-covariates.ipynb

**Changed:**

- 🔴 removed the arguments `training_series` and `target_series` in `ForecastingModel`s. Please consult
  the API documentation of forecasting models to see the new signatures.
- 🔴 removed `UnivariateForecastingModel` and `MultivariateForecastingModel` base classes. This distinction does
  not exist anymore. Instead, now some models are "global" (can be trained on multiple series) or "local" (they cannot).
  All implementations of `GlobalForecastingModel`s support multivariate time series out of the box, except N-BEATS.
- Improved the documentation and README.
- Re-ordered the example notebooks to improve the flow of examples.

**Fixed:**

- Many small bug fixes.
- Unit test speedup by about 15x.

## [0.5.0](https://github.com/unit8co/darts/tree/0.5.0) (2020-11-09)

[Full Changelog](https://github.com/unit8co/darts/compare/0.4.0...0.5.0)

### For users of the library:

**Added:**

- Ensemble models, a new kind of `ForecastingModel` which allows to ensemble multiple models to make predictions:
  - `EnsembleModel` is the abstract base class for ensemble models. Classes deriving from `EnsembleModel` must implement the `ensemble()` method, which takes in a `List[TimeSeries]` of predictions from the constituent models, and returns the ensembled prediction (a single `TimeSeries` object)
  - `RegressionEnsembleModel`, a concrete implementation of `EnsembleModel `which allows to specify any regression model (providing `fit()` and `predict()` methods) to use to ensemble the constituent models' predictions.
- A new method to `TorchForecastingModel` : `untrained_model()` returns the model as it was initially created, allowing to retrain the exact same model from scratch. Works both when specifying a `random_state` or not.
- New `ForecastingModel.backtest()` and `RegressionModel.backtest()` functions which by default compute a single error score from the historical forecasts the model would have produced.
  - A new `reduction` parameter allows to specify whether to compute the mean/median/… of errors or (when `reduction` is set to `None`) to return a list of historical errors.
  - The previous `backtest()` functionality still exists but has been renamed `historical_forecasts()`
- Added a new `last_points_only` parameter to `historical_forecasts()`, `backtest()` and `gridsearch()`

**Changed:**

- 🔴 Renamed `backtest()` into `historical_forecasts()`
- `fill_missing_values()` and `MissingValuesFiller` used to remove the variable names when used with `fill='auto'` – not anymore.
- Modified the default plotting style to increase contrast and make plots lighter.

**Fixed:**

- Small mistake in the `NaiveDrift` model implementation which caused the first predicted value to repeat the last training value.

### For developers of the library:

**Changed:**

- `@random_method` decorator now always assigns a `_random_instance` field to decorated methods (seeded with a random seed). This doesn't change the observed behavior, but allows to deterministically "reset" `TorchForecastingModel` by saving `_random_instance` along with the other parameters of the model upon creation.

## [0.4.0](https://github.com/unit8co/darts/tree/0.4.0) (2020-10-28)

[Full Changelog](https://github.com/unit8co/darts/compare/0.3.0...0.4.0)

### For users of the library:

**Added:**

- Data (pre) processing abilities using `DataTransformer`, `Pipeline` :
  - `DataTransformer` provide a unified interface to apply transformations on `TimeSeries`, using their `transform()` method
  - `Pipeline` :
    - allow chaining of `DataTransformers`
    - provide `fit()`, `transform()`, `fit_transform()` and `inverse_transform()` methods.
  - Implementing your own data transformers:
    - Data transformers which need to be fitted first should derive from the `FittableDataTransformer` base class and implement a `fit()` method. Fittable transformers also provide a `fit_transform()` method, which fits the transformer and then transforms the data with a single call.
    - Data transformers which perform an invertible transformation should derive from the `InvertibleDataTransformer` base class and implement a `inverse_transform()` method.
    - Data transformers which are neither fittable nor invertible should derive from the `BaseDataTransformer` base class
    - All data transformers must implement a `transform()` method.
- Concrete `DataTransformer` implementations:
  - `MissingValuesFiller` wraps around `fill_missing_value()` and allows to fill missing values using either a constant value or the `pd.interpolate()` method.
  - `Mapper` and `InvertibleMapper` allow to easily perform the equivalent of a `map()` function on a TimeSeries, and can be made part of a `Pipeline`
  - `BoxCox` allows to apply a BoxCox transformation to the data
- Extended `map()` on `TimeSeries` to accept functions which use both a value and its timestamp to compute a new value e.g.`f(timestamp, datapoint) = new_datapoint`
- Two new forecasting models:
  - `TransformerModel`, an implementation based on the architecture described in [Attention Is All You Need](https://arxiv.org/abs/1706.03762) by Vaswani et al. (2017)
  - `NBEATSModel`, an implementation based on the N-BEATS architecture described in [N-BEATS: Neural basis expansion analysis for interpretable time series forecasting](https://openreview.net/forum?id=r1ecqn4YwB) by Boris N. Oreshkin et al. (2019)

**Changed:**

- 🔴 Removed `cols` parameter from `map()`. Using indexing on `TimeSeries` is preferred.
  ```python
  # Assuming a multivariate TimeSeries named series with 3 columns or variables.
  # To apply fn to columns with names '0' and '2':

  #old syntax
  series.map(fn, cols=['0', '2']) # returned a time series with 3 columns
  #new syntax
  series[['0', '2']].map(fn) # returns a time series with only 2 columns
  ```
- 🔴 Renamed `ScalerWrapper` into `Scaler`
- 🔴 Renamed the `preprocessing` module into `dataprocessing`
- 🔴 Unified `auto_fillna()` and `fillna()` into a single `fill_missing_value()` function
  ```python
  #old syntax
  fillna(series, fill=0)

  #new syntax
  fill_missing_values(series, fill=0)

  #old syntax
  auto_fillna(series, **interpolate_kwargs)

  #new syntax
  fill_missing_values(series, fill='auto', **interpolate_kwargs)
  fill_missing_values(series, **interpolate_kwargs) # fill='auto' by default
  ```

### For developers of the library

**Changed:**

- GitHub release workflow is now triggered manually from the GitHub "Actions" tab in the repository, providing a `#major`, `#minor`, or `#patch` argument. [\#211](https://github.com/unit8co/darts/pull/211)
- (A limited number of) notebook examples are now run as part of the GitHub PR workflow.

## [0.3.0](https://github.com/unit8co/darts/tree/0.3.0) (2020-10-05)

[Full Changelog](https://github.com/unit8co/darts/compare/0.2.3...0.3.0)

### For users of the library:

**Added:**

- Better indexing on TimeSeries (support for column/component indexing) [\#150](https://github.com/unit8co/darts/pull/150)
- New `FourTheta` forecasting model [\#123](https://github.com/unit8co/darts/pull/123), [\#156](https://github.com/unit8co/darts/pull/156)
- `map()` method for TimeSeries [\#121](https://github.com/unit8co/darts/issues/121), [\#166](https://github.com/unit8co/darts/pull/166)
- Further improved the backtesting functions [\#111](https://github.com/unit8co/darts/pull/111):
  - Added support for multivariate TimeSeries and models
  - Added `retrain` and `stride` parameters
- Custom style for matplotlib plots [\#191](https://github.com/unit8co/darts/pull/191)
- sMAPE metric [\#129](https://github.com/unit8co/darts/pull/129)
- Option to specify a `random_state` at model creation using the `@random_method` decorator on models using neural networks to allow reproducibility of results [\#118](https://github.com/unit8co/darts/pull/118)

**Changed:**

- 🔴 **Refactored backtesting** [\#184](https://github.com/unit8co/darts/pull/184)
  - Moved backtesting functionalities inside `ForecastingModel` and `RegressionModel`
    ```python
    # old syntax:
    backtest_forecasting(forecasting_model, *args, **kwargs)

    # new syntax:
    forecasting_model.backtest(*args, **kwargs)

    # old syntax:
    backtest_regression(regression_model, *args, **kwargs)

    # new syntax:
    regression_model.backtest(*args, **kwargs)
    ```
  - Consequently removed the `backtesting` module
- 🔴 `ForecastingModel` `fit()` **method syntax** using TimeSeries indexing instead of additional parameters [\#161](https://github.com/unit8co/darts/pull/161)
  ```python
  # old syntax:
  multivariate_model.fit(multivariate_series, target_indices=[0, 1])

  # new syntax:
  multivariate_model.fit(multivariate_series, multivariate_series[["0", "1"]])

  # old syntax:
  univariate_model.fit(multivariate_series, component_index=2)

  # new syntax:
  univariate_model.fit(multivariate_series["2"])
  ```

**Fixed:**

- Solved issue of TorchForecastingModel.predict(n) throwing an error at n=1. [\#108](https://github.com/unit8co/darts/pull/108)
- Fixed MASE metrics [\#129](https://github.com/unit8co/darts/pull/129)
- \[BUG\] ForecastingModel.backtest: Can bypass sanity checks [\#188](https://github.com/unit8co/darts/issues/188)
- ForecastingModel.backtest\(\) fails if forecast\_horizon isn't provided [\#186](https://github.com/unit8co/darts/issues/186)

### For developers of the library

**Added:**

- Gradle to build docs, docker image, run tests, … [\#112](https://github.com/unit8co/darts/pull/112), [\#127](https://github.com/unit8co/darts/pull/127), [\#159](https://github.com/unit8co/darts/pull/159)
- M4 competition benchmark and notebook to the examples [\#138](https://github.com/unit8co/darts/pull/138)
- Check of test coverage [\#141](https://github.com/unit8co/darts/pull/141)

**Changed:**

- Dependencies' versions are now fixed [\#173](https://github.com/unit8co/darts/pull/173)
- Workflow: tests trigger on Pull Request [\#165](https://github.com/unit8co/darts/pull/165)

**Fixed:**

- Passed the `freq` parameter to the `TimeSeries` constructor in all TimeSeries generating functions [\#157](https://github.com/unit8co/darts/pull/157)

## Older releases

[Full Changelog](https://github.com/unit8co/darts/compare/f618c4536bf7ed6e3b6a2239fbca4e3089736426...0.2.3)<|MERGE_RESOLUTION|>--- conflicted
+++ resolved
@@ -13,14 +13,11 @@
 - Added `IQRDetector`, that allows to detect anomalies using the interquartile range algorithm. [#2441] by [Igor Urbanik](https://github.com/u8-igor).
 - Added hyperparameters controlling the hidden layer sizes for the feature encoders in `TiDEModel`. [#2408](https://github.com/unit8co/darts/issues/2408) by [eschibli](https://github.com/eschibli).
 - Made README's forecasting model support table more colorblind-friendly. [#2433](https://github.com/unit8co/darts/pull/2433)
-<<<<<<< HEAD
+- Updated the Ray Tune Hyperparameter Optimization example in the [user guide](https://unit8co.github.io/darts/userguide/hyperparameter_optimization.html) to work with the latest `ray` versions (`>=2.31.0`). [#2459](https://github.com/unit8co/darts/pull/2459) by [He Weilin](https://github.com/cnhwl).
 - Allowed passing of kwargs to the `fit` functions of `Prophet` and `AutoARIMA`
 - 🔴 Restructured the signatures of `ExponentialSmoothing` `__init__` and `fit` functions so that the passing of additional parameters is consistent with other models
   - Keyword arguments to be passed to the underlying model's constructor must now be passed as keyword arguments instead of a `dict` to the `ExponentialSmoothing` constructor
   - Keyword arguments to be passed to the underlying model's `fit` function must now be passed to the `ExponentialSmoothing.fit` function instead of the constructor
-=======
-- Updated the Ray Tune Hyperparameter Optimization example in the [user guide](https://unit8co.github.io/darts/userguide/hyperparameter_optimization.html) to work with the latest `ray` versions (`>=2.31.0`). [#2459](https://github.com/unit8co/darts/pull/2459) by [He Weilin](https://github.com/cnhwl).
->>>>>>> 22c617b5
 
 **Fixed**
 
