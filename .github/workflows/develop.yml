name: darts develop workflow

on:
  pull_request:
    branches:
      - develop

jobs:
  tests:
    runs-on: ${{ matrix.os }}
    strategy:
      matrix:
        os: [macos-latest, ubuntu-latest]
        python-version: [3.9]
        flavour: ['all']

    steps:
      - name: "1. Clone repository"
        uses: actions/checkout@v2

      - name: "2. Set up Python ${{ matrix.python-version }}"
        uses: actions/setup-python@v1
        with:
          python-version: ${{ matrix.python-version }}

        # downloading gradle multiple times in parallel can yield to connection errors
      - name: "3. Cache gradle distribution"
        uses: actions/cache@v2
        with:
          path: ~/.gradle/wrapper/dists
          key: tests-${{ runner.os }}-gradle-${{ hashFiles('gradle/wrapper/gradle-wrapper.properties') }}

      - name: "3.1 Cache gradle packages"
        uses: actions/cache@v2
        with:
          path: ~/.gradle/caches
          key: tests-${{ runner.os }}-gradle-${{ hashFiles('gradle/wrapper/gradle-wrapper.properties', 'build.gradle') }}

      - name: "4. Setup pip"
        run: |
          ./gradlew installPipLatest

      - name: "5. Attach cache for pip"
        uses: actions/cache@v1
        id: cache
        with:
          path: ~/.cache/pip
<<<<<<< HEAD
          key: tests-${{ runner.os }}-${{ matrix.python-version }}-pip-${{ hashFiles('requirements/core.txt', 'requirements/dev.txt', 'requirements/prophet.txt', 'requirements/pmdarima.txt', 'requirements/torch.txt') }}
=======
          key: tests-${{ runner.os }}-${{ matrix.python-version }}-pip-${{ hashFiles('requirements-latest.txt') }}
>>>>>>> 8c36269f

      - name: "6. Tests"
        run: |
          ./gradlew "test_${{matrix.flavour}}"

  docs:
    runs-on: ubuntu-latest
    steps:
      - name: "1. Clone repository"
        uses: actions/checkout@v2

      - name: "2. Set up Python 3.9"
        uses: actions/setup-python@v1
        with:
          python-version: 3.9

      - name: "3. Install pandoc"
        run: |
          sudo apt-get install -y pandoc

        # downloading gradle multiple times in parallel can yield to connection errors
      - name: "4. Cache gradle distribution"
        uses: actions/cache@v2
        with:
          path: ~/.gradle/wrapper/dists
          key: tests-${{ runner.os }}-gradle-${{ hashFiles('gradle/wrapper/gradle-wrapper.properties') }}

      - name: "4.1 Cache gradle packages"
        uses: actions/cache@v2
        with:
          path: ~/.gradle/caches
          key: tests-${{ runner.os }}-gradle-${{ hashFiles('gradle/wrapper/gradle-wrapper.properties', 'build.gradle') }}

      - name: "5. Setup pip"
        run: |
          ./gradlew setupPip

      - name: "6. Attach cache for pip"
        uses: actions/cache@v1
        id: cache
        with:
          path: ~/.cache/pip
          key: tests-${{ runner.os }}-3.9-pip-${{ hashFiles('requirements/core.txt', 'requirements/release.txt') }}

      - name: "7. Build docs"
        run: |
          ./gradlew buildDocs
  
  check-examples:
    runs-on: ubuntu-latest
    strategy:
      matrix:
        example-name: [04-FFT-examples.ipynb, 05-RNN-examples.ipynb, 01-darts-intro.ipynb, 03-data-processing.ipynb, 02-multi-time-series-and-covariates.ipynb]
    steps:
      - name: "1. Clone repository"
        uses: actions/checkout@v2

      - name: "2. Set up Python 3.9"
        uses: actions/setup-python@v1
        with:
          python-version: 3.9

        # downloading gradle multiple times in parallel can yield to connection errors
      - name: "3. Cache gradle distribution"
        uses: actions/cache@v2
        with:
          path: ~/.gradle/wrapper/dists
          key: tests-${{ runner.os }}-gradle-${{ hashFiles('gradle/wrapper/gradle-wrapper.properties') }}

      - name: "3.1 Cache gradle packages"
        uses: actions/cache@v2
        with:
          path: ~/.gradle/caches
          key: tests-${{ runner.os }}-gradle-${{ hashFiles('gradle/wrapper/gradle-wrapper.properties', 'build.gradle') }}

      - name: "4. Run examples ${{matrix.example-name}}"
        run: |
          ./gradlew checkExample -PexampleName=${{matrix.example-name}}<|MERGE_RESOLUTION|>--- conflicted
+++ resolved
@@ -45,11 +45,7 @@
         id: cache
         with:
           path: ~/.cache/pip
-<<<<<<< HEAD
-          key: tests-${{ runner.os }}-${{ matrix.python-version }}-pip-${{ hashFiles('requirements/core.txt', 'requirements/dev.txt', 'requirements/prophet.txt', 'requirements/pmdarima.txt', 'requirements/torch.txt') }}
-=======
           key: tests-${{ runner.os }}-${{ matrix.python-version }}-pip-${{ hashFiles('requirements-latest.txt') }}
->>>>>>> 8c36269f
 
       - name: "6. Tests"
         run: |
