import shutil

import numpy as np
import pandas as pd

from .base_test_class import DartsBaseTestClass
from ..timeseries import TimeSeries
from ..utils import timeseries_generation as tg
from ..metrics import mape
from ..models import (
    NaiveSeasonal,
    ExponentialSmoothing,
    ARIMA,
    Theta,
    FourTheta,
    FFT,
    VARIMA,
    RandomForest,
    LinearRegressionModel,
)
from ..utils.utils import SeasonalityMode, TrendMode, ModelMode
from ..logging import get_logger
from ..datasets import AirPassengersDataset, IceCreamHeaterDataset

logger = get_logger(__name__)

# (forecasting models, maximum error) tuples
models = [
    (ExponentialSmoothing(), 5.6),
    (ARIMA(12, 2, 1), 10),
    (ARIMA(1, 1, 1), 40),
    (Theta(), 11.3),
    (Theta(1), 20.2),
    (Theta(-1), 9.8),
    (FourTheta(1), 20.2),
    (FourTheta(-1), 9.8),
    (FourTheta(trend_mode=TrendMode.EXPONENTIAL), 5.5),
    (FourTheta(model_mode=ModelMode.MULTIPLICATIVE), 11.4),
    (FourTheta(season_mode=SeasonalityMode.ADDITIVE), 14.2),
    (FFT(trend="poly"), 11.4),
    (NaiveSeasonal(), 32.4),
    (LinearRegressionModel(lags=12), 11.0),
    (RandomForest(lags=12, n_estimators=200, max_depth=3), 15.5),
]
# forecasting models with exogenous variables support
multivariate_models = [
    (VARIMA(1, 0, 0), 55.6),
    (VARIMA(1, 1, 1), 57.0),
]

<<<<<<< HEAD
extended_models = [ARIMA()]
=======
dual_models = [ARIMA(), LinearRegressionModel(lags=4, lags_exog=2), RandomForest(lags=4, lags_exog=2)]
>>>>>>> 97881b01


try:
    from ..models import Prophet
    models.append((Prophet(), 13.5))
except ImportError:
    logger.warning("Prophet not installed - will be skipping Prophet tests")

try:
    from ..models import AutoARIMA

    models.append((AutoARIMA(), 12.2))
    dual_models.append(AutoARIMA())
    PMDARIMA_AVAILABLE = True
except ImportError:
    logger.warning("pmdarima not installed - will be skipping AutoARIMA tests")
    PMDARIMA_AVAILABLE = False

try:
    from ..models import TCNModel

    TORCH_AVAILABLE = True
except ImportError:
    logger.warning("Torch not installed - will be skipping Torch models tests")
    TORCH_AVAILABLE = False


class LocalForecastingModelsTestCase(DartsBaseTestClass):

    # forecasting horizon used in runnability tests
    forecasting_horizon = 5

    # dummy timeseries for runnability tests
    np.random.seed(1)
    ts_gaussian = tg.gaussian_timeseries(length=100, mean=50)

    # real timeseries for functionality tests
    ts_passengers = AirPassengersDataset().load()
    ts_pass_train, ts_pass_val = ts_passengers.split_after(pd.Timestamp("19570101"))

    # real multivariate timeseries for functionality tests
    ts_ice_heater = IceCreamHeaterDataset().load()
    ts_ice_heater_train, ts_ice_heater_val = ts_ice_heater.split_after(split_point=0.7)

    def test_models_runnability(self):
        for model, _ in models:
            model.fit(self.ts_gaussian)
            prediction = model.predict(self.forecasting_horizon)
            self.assertTrue(len(prediction) == self.forecasting_horizon)

    def test_models_performance(self):
        # for every model, check whether its errors do not exceed the given bounds
        for model, max_mape in models:
            np.random.seed(1)  # some models are probabilist...
            model.fit(self.ts_pass_train)
            prediction = model.predict(len(self.ts_pass_val))
            current_mape = mape(prediction, self.ts_pass_val)
            self.assertTrue(current_mape < max_mape, "{} model exceeded the maximum MAPE of {}. "
                            "with a MAPE of {}".format(str(model), max_mape, current_mape))

    def test_multivariate_models_performance(self):
        # for every model, check whether its errors do not exceed the given bounds
        for model, max_mape in multivariate_models:
            np.random.seed(1)
            model.fit(self.ts_ice_heater_train)
            prediction = model.predict(len(self.ts_ice_heater_val))
            current_mape = mape(prediction, self.ts_ice_heater_val)
            self.assertTrue(current_mape < max_mape, "{} model exceeded the maximum MAPE of {}. "
                            "with a MAPE of {}".format(str(model), max_mape, current_mape))

    def test_multivariate_input(self):
        es_model = ExponentialSmoothing()
        ts_passengers_enhanced = self.ts_passengers.add_datetime_attribute("month")
        with self.assertRaises(AssertionError):
            es_model.fit(ts_passengers_enhanced)
        es_model.fit(ts_passengers_enhanced["#Passengers"])
        with self.assertRaises(KeyError):
            es_model.fit(ts_passengers_enhanced["2"])

    def test_exogenous_variables_support(self):
        for model in dual_models:

            # Test models runnability
            model.fit(self.ts_gaussian, future_covariates=self.ts_gaussian)

            prediction = model.predict(
                self.forecasting_horizon,
                future_covariates=tg.gaussian_timeseries(
                    length=self.forecasting_horizon,
                    start_ts=self.ts_gaussian.end_time() + self.ts_gaussian.freq))

            self.assertTrue(len(prediction) == self.forecasting_horizon)

            # Test mismatch in length between exogenous variables and forecasting horizon
            with self.assertRaises(ValueError):
                model.predict(
                    self.forecasting_horizon,
                    future_covariates=tg.gaussian_timeseries(length=self.forecasting_horizon - 1))

            # Test mismatch in time-index/length between series and exogenous variables
            with self.assertRaises(ValueError):
                model.fit(self.ts_gaussian, future_covariates=self.ts_gaussian[:-1])
            with self.assertRaises(ValueError):
                model.fit(self.ts_gaussian[1:], future_covariates=self.ts_gaussian[:-1])

    def test_dummy_series(self):
        values = np.random.uniform(low=-10, high=10, size=100)
        ts = TimeSeries.from_dataframe(pd.DataFrame({"V1": values}))

        varima = VARIMA(trend="t")
        with self.assertRaises(ValueError):
            varima.fit(series=ts)

        if PMDARIMA_AVAILABLE:
            autoarima = AutoARIMA(trend="t")
            with self.assertRaises(ValueError):
                autoarima.fit(series=ts)<|MERGE_RESOLUTION|>--- conflicted
+++ resolved
@@ -48,11 +48,7 @@
     (VARIMA(1, 1, 1), 57.0),
 ]
 
-<<<<<<< HEAD
-extended_models = [ARIMA()]
-=======
-dual_models = [ARIMA(), LinearRegressionModel(lags=4, lags_exog=2), RandomForest(lags=4, lags_exog=2)]
->>>>>>> 97881b01
+dual_models = [ARIMA()]
 
 
 try:
