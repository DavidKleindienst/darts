--- conflicted
+++ resolved
@@ -235,33 +235,6 @@
         # iterate over series
         for idx, target_ts in enumerate(target_series):
             covariates = [
-<<<<<<< HEAD
-                (
-                    past_covariates[idx].pd_dataframe(copy=False),
-                    self.lags_past_covariates,
-                )
-                if past_covariates
-                else (None, None),
-                (
-                    future_covariates[idx].pd_dataframe(copy=False),
-                    (
-                        self.lags_historical_covariates
-                        if self.lags_historical_covariates
-                        else []
-                    )
-                    + (
-                        self.lags_future_covariates
-                        if self.lags_future_covariates
-                        else []
-                    ),
-                )
-                if future_covariates
-                else (None, None),
-            ]
-
-            df_X = []
-            df_y = target_ts.pd_dataframe(copy=False)
-=======
                 (
                     past_covariates[idx].pd_dataframe(copy=False)
                     if past_covariates
@@ -283,7 +256,6 @@
             # y: output chunk length lags of target
             for future_target_lag in range(self.output_chunk_length):
                 df_y.append(df_target.shift(-future_target_lag))
->>>>>>> 0e5b5ad1
 
             # X: target lags
             if "target" in self.lags:
