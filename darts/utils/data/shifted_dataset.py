"""
Shifted Training Dataset
------------------------
"""

from typing import Union, Sequence, Optional, Tuple
import numpy as np

from ...timeseries import TimeSeries
from .training_dataset import (PastCovariatesTrainingDataset,
                               FutureCovariatesTrainingDataset,
                               DualCovariatesTrainingDataset,
                               MixedCovariatesTrainingDataset,
                               SplitCovariatesTrainingDataset)
from .utils import _get_matching_index
from ..utils import raise_if_not


class PastCovariatesShiftedDataset(PastCovariatesTrainingDataset):
<<<<<<< HEAD
=======
    def __init__(self,
                 target_series: Union[TimeSeries, Sequence[TimeSeries]],
                 covariates: Optional[Union[TimeSeries, Sequence[TimeSeries]]] = None,
                 length: int = 12,
                 shift: int = 1,
                 max_samples_per_ts: Optional[int] = None):
        """
        A time series dataset containing tuples of (past_target, past_covariates, future_target)
        arrays, which all have length `length`.
        The "future_target" is the "past_target" target shifted by `shift` time steps forward.
        So if an emitted "past_target" (and "past_covariates") goes from position `i` to `i+length`,
        the emitted "future_target" will go from position `i+shift` to `i+shift+length`.

        Each series must be long enough to contain at least one (input, output) pair; i.e., each
        series must have length at least `length + shift`.
        If these conditions are not satisfied, an error will be raised when trying to access some of the splits.

        The sampling is uniform over the number of time series; i.e., the i-th sample of this dataset has
        a probability 1/N of coming from any of the N time series in the sequence. If the time series have different
        lengths, they will contain different numbers of slices. Therefore, some particular slices may
        be sampled more often than others if they belong to shorter time series.

        Parameters
        ----------
        target_series
            One or a sequence of target `TimeSeries`.
        covariates
            Optionally, one or a sequence of `TimeSeries` containing past-observed covariates. If this parameter is set,
            the provided sequence must have the same length as that of `target_series`. Moreover, all
            covariates in the sequence must have a time span large enough to contain all the required slices.
            The joint slicing of the target and covariates is relying on the time axes of both series.
        length
            The length of the emitted past and future series.
        shift
            The number of time steps by which to shift the output relative to the input.
        max_samples_per_ts
            This is an upper bound on the number of tuples that can be produced per time series.
            It can be used in order to have an upper bound on the total size of the dataset and
            ensure proper sampling. If `None`, it will read all of the individual time series in advance (at dataset
            creation) to know their sizes, which might be expensive on big datasets.
            If some series turn out to have a length that would allow more than `max_samples_per_ts`, only the
            most recent `max_samples_per_ts` samples will be considered.
        """
        super().__init__()

        self.ds = GenericShiftedDataset(target_series=target_series,
                                        covariates=covariates,
                                        input_chunk_length=length,
                                        output_chunk_length=length,
                                        shift=shift,
                                        shift_covariates=False,
                                        max_samples_per_ts=max_samples_per_ts)

    def __len__(self):
        return len(self.ds)

    def __getitem__(self, idx) -> Tuple[np.ndarray, Optional[np.ndarray], np.ndarray]:
        return self.ds[idx]


class FutureCovariatesShiftedDataset(FutureCovariatesTrainingDataset):
>>>>>>> 053e345d
    def __init__(self,
                 target_series: Union[TimeSeries, Sequence[TimeSeries]],
                 covariates: Optional[Union[TimeSeries, Sequence[TimeSeries]]] = None,
                 length: int = 12,
                 shift: int = 1,
                 max_samples_per_ts: Optional[int] = None):
        """
<<<<<<< HEAD
        A time series dataset containing tuples of (past_target, past_covariates, future_target)
        arrays, which all have length `length`.
        The "future_target" is the "past_target" target shifted by `shift` time steps forward.
        So if an emitted "past_target" (and "past_covariates") goes from position `i` to `i+length`,
        the emitted "future_target" will go from position `i+shift` to `i+shift+length`.
=======
        A time series dataset containing tuples of (past_target, future_covariates, future_target)
        arrays, which all have length `length`.
        The "future_target" is the "past_target" target shifted by `shift` time steps forward.
        So if an emitted "past_target" goes from position `i` to `i+length`,
        the emitted "future_target" will go from position `i+shift` to `i+shift+length`.
        The slicing future covariates matches that of future targets. The slicing
        itself relies on time indexes to align the series if they have unequal lengths.
>>>>>>> 053e345d

        Each series must be long enough to contain at least one (input, output) pair; i.e., each
        series must have length at least `length + shift`.
        If these conditions are not satisfied, an error will be raised when trying to access some of the splits.

        The sampling is uniform over the number of time series; i.e., the i-th sample of this dataset has
        a probability 1/N of coming from any of the N time series in the sequence. If the time series have different
        lengths, they will contain different numbers of slices. Therefore, some particular slices may
        be sampled more often than others if they belong to shorter time series.

        Parameters
        ----------
        target_series
            One or a sequence of target `TimeSeries`.
        covariates
<<<<<<< HEAD
            Optionally, one or a sequence of `TimeSeries` containing past-observed covariates. If this parameter is set,
=======
            Optionally, one or a sequence of `TimeSeries` containing future-known covariates. If this parameter is set,
>>>>>>> 053e345d
            the provided sequence must have the same length as that of `target_series`. Moreover, all
            covariates in the sequence must have a time span large enough to contain all the required slices.
            The joint slicing of the target and covariates is relying on the time axes of both series.
        length
            The length of the emitted past and future series.
        shift
            The number of time steps by which to shift the output relative to the input.
        max_samples_per_ts
            This is an upper bound on the number of tuples that can be produced per time series.
            It can be used in order to have an upper bound on the total size of the dataset and
            ensure proper sampling. If `None`, it will read all of the individual time series in advance (at dataset
            creation) to know their sizes, which might be expensive on big datasets.
            If some series turn out to have a length that would allow more than `max_samples_per_ts`, only the
            most recent `max_samples_per_ts` samples will be considered.
        """
<<<<<<< HEAD
=======

>>>>>>> 053e345d
        super().__init__()

        self.ds = GenericShiftedDataset(target_series=target_series,
                                        covariates=covariates,
                                        input_chunk_length=length,
                                        output_chunk_length=length,
                                        shift=shift,
<<<<<<< HEAD
                                        shift_covariates=False,
=======
                                        shift_covariates=True,
>>>>>>> 053e345d
                                        max_samples_per_ts=max_samples_per_ts)

    def __len__(self):
        return len(self.ds)

    def __getitem__(self, idx) -> Tuple[np.ndarray, Optional[np.ndarray], np.ndarray]:
        return self.ds[idx]


<<<<<<< HEAD
class FutureCovariatesShiftedDataset(FutureCovariatesTrainingDataset):
=======
class DualCovariatesShiftedDataset(DualCovariatesTrainingDataset):
>>>>>>> 053e345d
    def __init__(self,
                 target_series: Union[TimeSeries, Sequence[TimeSeries]],
                 covariates: Optional[Union[TimeSeries, Sequence[TimeSeries]]] = None,
                 length: int = 12,
                 shift: int = 1,
                 max_samples_per_ts: Optional[int] = None):
        """
<<<<<<< HEAD
        A time series dataset containing tuples of (past_target, future_covariates, future_target)
=======
        A time series dataset containing tuples of
        (past_target, historic_future_covariates, future_covariates, future_target)
>>>>>>> 053e345d
        arrays, which all have length `length`.
        The "future_target" is the "past_target" target shifted by `shift` time steps forward.
        So if an emitted "past_target" goes from position `i` to `i+length`,
        the emitted "future_target" will go from position `i+shift` to `i+shift+length`.
<<<<<<< HEAD
        The slicing future covariates matches that of future targets. The slicing
        itself relies on time indexes to align the series if they have unequal lengths.
=======
        The slicing "future_covariates" matches that of "futuretarget" and the slicing of "historic_future_covariates"
        matches that of "past_target". The slicing itself relies on time indexes to align the series if they have
        unequal lengths.
>>>>>>> 053e345d

        Each series must be long enough to contain at least one (input, output) pair; i.e., each
        series must have length at least `length + shift`.
        If these conditions are not satisfied, an error will be raised when trying to access some of the splits.

        The sampling is uniform over the number of time series; i.e., the i-th sample of this dataset has
        a probability 1/N of coming from any of the N time series in the sequence. If the time series have different
        lengths, they will contain different numbers of slices. Therefore, some particular slices may
        be sampled more often than others if they belong to shorter time series.

        Parameters
        ----------
        target_series
            One or a sequence of target `TimeSeries`.
        covariates
            Optionally, one or a sequence of `TimeSeries` containing future-known covariates. If this parameter is set,
<<<<<<< HEAD
            the provided sequence must have the same length as that of `target_series`. Moreover, all
            covariates in the sequence must have a time span large enough to contain all the required slices.
            The joint slicing of the target and covariates is relying on the time axes of both series.
=======
            the provided sequence must have the same length as that of `target_series`. Moreover, all
            covariates in the sequence must have a time span large enough to contain all the required slices.
            The joint slicing of the target and covariates is relying on the time axes of both series.
        length
            The length of the emitted past and future series.
        shift
            The number of time steps by which to shift the output relative to the input.
        max_samples_per_ts
            This is an upper bound on the number of tuples that can be produced per time series.
            It can be used in order to have an upper bound on the total size of the dataset and
            ensure proper sampling. If `None`, it will read all of the individual time series in advance (at dataset
            creation) to know their sizes, which might be expensive on big datasets.
            If some series turn out to have a length that would allow more than `max_samples_per_ts`, only the
            most recent `max_samples_per_ts` samples will be considered.
        """

        super().__init__()

        # This dataset is in charge of serving historical future covariates
        self.ds_past = GenericShiftedDataset(target_series=target_series,
                                             covariates=covariates,
                                             input_chunk_length=length,
                                             output_chunk_length=length,
                                             shift=shift,
                                             shift_covariates=False,
                                             max_samples_per_ts=max_samples_per_ts)

        # This dataset is in charge of serving future covariates
        self.ds_future = GenericShiftedDataset(target_series=target_series,
                                               covariates=covariates,
                                               input_chunk_length=length,
                                               output_chunk_length=length,
                                               shift=shift,
                                               shift_covariates=True,
                                               max_samples_per_ts=max_samples_per_ts)

    def __len__(self):
        return len(self.ds_past)

    def __getitem__(self, idx) -> Tuple[np.ndarray, Optional[np.ndarray], Optional[np.ndarray], np.ndarray]:
        past_target, past_covariate, future_target = self.ds_past[idx]
        _, future_covariate, _ = self.ds_future[idx]
        return past_target, past_covariate, future_covariate, future_target


class MixedCovariatesShiftedDataset(MixedCovariatesTrainingDataset):
    def __init__(self,
                 target_series: Union[TimeSeries, Sequence[TimeSeries]],
                 past_covariates: Optional[Union[TimeSeries, Sequence[TimeSeries]]] = None,
                 future_covariates: Optional[Union[TimeSeries, Sequence[TimeSeries]]] = None,
                 length: int = 12,
                 shift: int = 1,
                 max_samples_per_ts: Optional[int] = None):
        """
        A time series dataset containing tuples of (past_target, past_covariates, historic_future_covariates,
                                                    future_covariates, future_target)
        arrays, which all have length `length`.
        The "future_target" is the "past_target" target shifted by `shift` time steps forward.
        So if an emitted "past_target" goes from position `i` to `i+length`,
        the emitted "future_target" will go from position `i+shift` to `i+shift+length`.
        The slicing of past and future covariates matches that of past and future targets, respectively. The slicing
        itself relies on time indexes to align the series if they have unequal lengths.

        Each series must be long enough to contain at least one (input, output) pair; i.e., each
        series must have length at least `length + shift`.
        If these conditions are not satisfied, an error will be raised when trying to access some of the splits.

        The sampling is uniform over the number of time series; i.e., the i-th sample of this dataset has
        a probability 1/N of coming from any of the N time series in the sequence. If the time series have different
        lengths, they will contain different numbers of slices. Therefore, some particular slices may
        be sampled more often than others if they belong to shorter time series.

        Parameters
        ----------
        target_series
            One or a sequence of target `TimeSeries`.
        past_covariates
            Optionally, one or a sequence of `TimeSeries` containing past-observed covariates. If this parameter is set,
            the provided sequence must have the same length as that of `target_series`. Moreover, all
            covariates in the sequence must have a time span large enough to contain all the required slices.
            The joint slicing of the target and covariates is relying on the time axes of both series.
        future_covariates
            Optionally, one or a sequence of `TimeSeries` containing future-known covariates. This has to follow
            the same constraints as `past_covariates`.
        length
            The length of the emitted past and future series.
        shift
            The number of time steps by which to shift the output relative to the input.
        max_samples_per_ts
            This is an upper bound on the number of tuples that can be produced per time series.
            It can be used in order to have an upper bound on the total size of the dataset and
            ensure proper sampling. If `None`, it will read all of the individual time series in advance (at dataset
            creation) to know their sizes, which might be expensive on big datasets.
            If some series turn out to have a length that would allow more than `max_samples_per_ts`, only the
            most recent `max_samples_per_ts` samples will be considered.
        """
        super().__init__()

        # This dataset is in charge of serving past covariates
        self.ds_past = GenericShiftedDataset(target_series=target_series,
                                             covariates=past_covariates,
                                             input_chunk_length=length,
                                             output_chunk_length=length,
                                             shift=shift,
                                             shift_covariates=False,
                                             max_samples_per_ts=max_samples_per_ts)

        # The dual dataset serves both historical and future future covariates
        self.ds_dual = DualCovariatesShiftedDataset(target_series=target_series,
                                                    covariates=future_covariates,
                                                    length=length,
                                                    shift=shift,
                                                    max_samples_per_ts=max_samples_per_ts)

    def __len__(self):
        return len(self.ds_past)

    def __getitem__(self, idx) -> Tuple[np.ndarray, Optional[np.ndarray], Optional[np.ndarray],
                                        Optional[np.ndarray], np.ndarray]:

        past_target, past_covariate, future_target = self.ds_past[idx]
        _, historic_future_covariate, future_covariate, _ = self.ds_dual[idx]
        return past_target, past_covariate, historic_future_covariate, future_covariate, future_target


class SplitCovariatesShiftedDataset(SplitCovariatesTrainingDataset):
    def __init__(self,
                 target_series: Union[TimeSeries, Sequence[TimeSeries]],
                 past_covariates: Optional[Union[TimeSeries, Sequence[TimeSeries]]] = None,
                 future_covariates: Optional[Union[TimeSeries, Sequence[TimeSeries]]] = None,
                 length: int = 12,
                 shift: int = 1,
                 max_samples_per_ts: Optional[int] = None):
        """
        A time series dataset containing tuples of (past_target, past_covariates, future_covariates, future_target)
        arrays, which all have length `length`.
        The "future_target" is the "past_target" target shifted by `shift` time steps forward.
        So if an emitted "past_target" goes from position `i` to `i+length`,
        the emitted "future_target" will go from position `i+shift` to `i+shift+length`.
        The slicing of past and future covariates matches that of past and future targets, respectively. The slicing
        itself relies on time indexes to align the series if they have unequal lengths.

        Each series must be long enough to contain at least one (input, output) pair; i.e., each
        series must have length at least `length + shift`.
        If these conditions are not satisfied, an error will be raised when trying to access some of the splits.

        The sampling is uniform over the number of time series; i.e., the i-th sample of this dataset has
        a probability 1/N of coming from any of the N time series in the sequence. If the time series have different
        lengths, they will contain different numbers of slices. Therefore, some particular slices may
        be sampled more often than others if they belong to shorter time series.

        Parameters
        ----------
        target_series
            One or a sequence of target `TimeSeries`.
        past_covariates
            Optionally, one or a sequence of `TimeSeries` containing past-observed covariates. If this parameter is set,
            the provided sequence must have the same length as that of `target_series`. Moreover, all
            covariates in the sequence must have a time span large enough to contain all the required slices.
            The joint slicing of the target and covariates is relying on the time axes of both series.
        future_covariates
            Optionally, one or a sequence of `TimeSeries` containing future-known covariates. This has to follow
            the same constraints as `past_covariates`.
>>>>>>> 053e345d
        length
            The length of the emitted past and future series.
        shift
            The number of time steps by which to shift the output relative to the input.
        max_samples_per_ts
            This is an upper bound on the number of tuples that can be produced per time series.
            It can be used in order to have an upper bound on the total size of the dataset and
            ensure proper sampling. If `None`, it will read all of the individual time series in advance (at dataset
            creation) to know their sizes, which might be expensive on big datasets.
            If some series turn out to have a length that would allow more than `max_samples_per_ts`, only the
            most recent `max_samples_per_ts` samples will be considered.
        """

        super().__init__()

<<<<<<< HEAD
        self.ds = GenericShiftedDataset(target_series=target_series,
                                        covariates=covariates,
                                        input_chunk_length=length,
                                        output_chunk_length=length,
                                        shift=shift,
                                        shift_covariates=True,
                                        max_samples_per_ts=max_samples_per_ts)

    def __len__(self):
        return len(self.ds)

    def __getitem__(self, idx) -> Tuple[np.ndarray, Optional[np.ndarray], np.ndarray]:
        return self.ds[idx]


class DualCovariatesShiftedDataset(DualCovariatesTrainingDataset):
    def __init__(self,
                 target_series: Union[TimeSeries, Sequence[TimeSeries]],
                 covariates: Optional[Union[TimeSeries, Sequence[TimeSeries]]] = None,
                 length: int = 12,
                 shift: int = 1,
                 max_samples_per_ts: Optional[int] = None):
        """
        TODO: doc
        """

        super().__init__()

        self.ds_past = GenericShiftedDataset(target_series=target_series,
                                             covariates=covariates,
                                             input_chunk_length=length,
                                             output_chunk_length=length,
                                             shift=shift,
                                             shift_covariates=False,
                                             max_samples_per_ts=max_samples_per_ts)

        self.ds_future = GenericShiftedDataset(target_series=target_series,
                                               covariates=covariates,
                                               input_chunk_length=length,
                                               output_chunk_length=length,
                                               shift=shift,
                                               shift_covariates=True,
                                               max_samples_per_ts=max_samples_per_ts)

    def __len__(self):
        return len(self.ds_past)

    def __getitem__(self, idx) -> Tuple[np.ndarray, Optional[np.ndarray], Optional[np.ndarray], np.ndarray]:
        past_target, past_covariate, future_target = self.ds_past[idx]
        _, future_covariate, _ = self.ds_future[idx]
        return past_target, past_covariate, future_covariate, future_target


class MixedCovariatesShiftedDataset(MixedCovariatesTrainingDataset):
    def __init__(self,
                 target_series: Union[TimeSeries, Sequence[TimeSeries]],
                 past_covariates: Optional[Union[TimeSeries, Sequence[TimeSeries]]] = None,
                 future_covariates: Optional[Union[TimeSeries, Sequence[TimeSeries]]] = None,
                 length: int = 12,
                 shift: int = 1,
                 max_samples_per_ts: Optional[int] = None):
        """
        A time series dataset containing tuples of (past_target, past_covariates, historic_future_covariates,
                                                    future_covariates, future_target)
        arrays, which all have length `length`.
        The "future_target" is the "past_target" target shifted by `shift` time steps forward.
        So if an emitted "past_target" goes from position `i` to `i+length`,
        the emitted "future_target" will go from position `i+shift` to `i+shift+length`.
        The slicing of past and future covariates matches that of past and future targets, respectively. The slicing
        itself relies on time indexes to align the series if they have unequal lengths.

        Each series must be long enough to contain at least one (input, output) pair; i.e., each
        series must have length at least `length + shift`.
        If these conditions are not satisfied, an error will be raised when trying to access some of the splits.

        The sampling is uniform over the number of time series; i.e., the i-th sample of this dataset has
        a probability 1/N of coming from any of the N time series in the sequence. If the time series have different
        lengths, they will contain different numbers of slices. Therefore, some particular slices may
        be sampled more often than others if they belong to shorter time series.

        Parameters
        ----------
        target_series
            One or a sequence of target `TimeSeries`.
        past_covariates
            Optionally, one or a sequence of `TimeSeries` containing past-observed covariates. If this parameter is set,
            the provided sequence must have the same length as that of `target_series`. Moreover, all
            covariates in the sequence must have a time span large enough to contain all the required slices.
            The joint slicing of the target and covariates is relying on the time axes of both series.
        future_covariates
            Optionally, one or a sequence of `TimeSeries` containing future-known covariates. This has to follow
            the same constraints as `past_covariates`.
        length
            The length of the emitted past and future series.
        shift
            The number of time steps by which to shift the output relative to the input.
        max_samples_per_ts
            This is an upper bound on the number of tuples that can be produced per time series.
            It can be used in order to have an upper bound on the total size of the dataset and
            ensure proper sampling. If `None`, it will read all of the individual time series in advance (at dataset
            creation) to know their sizes, which might be expensive on big datasets.
            If some series turn out to have a length that would allow more than `max_samples_per_ts`, only the
            most recent `max_samples_per_ts` samples will be considered.
        """
        super().__init__()

        self.ds_past = GenericShiftedDataset(target_series=target_series,
                                             covariates=past_covariates,
                                             input_chunk_length=length,
                                             output_chunk_length=length,
                                             shift=shift,
                                             shift_covariates=False,
                                             max_samples_per_ts=max_samples_per_ts)

        self.ds_dual = DualCovariatesShiftedDataset(target_series=target_series,
                                                    covariates=future_covariates,
                                                    length=length,
                                                    shift=shift,
                                                    max_samples_per_ts=max_samples_per_ts)

    def __len__(self):
        return len(self.ds_past)

    def __getitem__(self, idx) -> Tuple[np.ndarray, Optional[np.ndarray], Optional[np.ndarray],
                                        Optional[np.ndarray], np.ndarray]:

        past_target, past_covariate, future_target = self.ds_past[idx]
        _, historic_future_covariate, future_covariate, _ = self.ds_dual[idx]
        return past_target, past_covariate, historic_future_covariate, future_covariate, future_target


class SplitCovariatesShiftedDataset(SplitCovariatesTrainingDataset):
    def __init__(self,
                 target_series: Union[TimeSeries, Sequence[TimeSeries]],
                 past_covariates: Optional[Union[TimeSeries, Sequence[TimeSeries]]] = None,
                 future_covariates: Optional[Union[TimeSeries, Sequence[TimeSeries]]] = None,
                 length: int = 12,
                 shift: int = 1,
                 max_samples_per_ts: Optional[int] = None):
        """
        TODO: doc
        """

        super().__init__()

=======
        # This dataset is in charge of serving past covariates
>>>>>>> 053e345d
        self.ds_past = GenericShiftedDataset(target_series=target_series,
                                             covariates=past_covariates,
                                             input_chunk_length=length,
                                             output_chunk_length=length,
                                             shift=shift,
                                             shift_covariates=False,
                                             max_samples_per_ts=max_samples_per_ts)

<<<<<<< HEAD
=======
        # This dataset is in charge of serving future covariates
>>>>>>> 053e345d
        self.ds_future = GenericShiftedDataset(target_series=target_series,
                                               covariates=future_covariates,
                                               input_chunk_length=length,
                                               output_chunk_length=length,
                                               shift=shift,
                                               shift_covariates=True,
                                               max_samples_per_ts=max_samples_per_ts)

    def __len__(self):
        return len(self.ds_past)

    def __getitem__(self, idx) -> Tuple[np.ndarray, Optional[np.ndarray], Optional[np.ndarray], np.ndarray]:
        past_target, past_covariate, future_target = self.ds_past[idx]
        _, future_covariate, _ = self.ds_future[idx]
        return past_target, past_covariate, future_covariate, future_target


class GenericShiftedDataset:
    def __init__(self,
                 target_series: Union[TimeSeries, Sequence[TimeSeries]],
                 covariates: Optional[Union[TimeSeries, Sequence[TimeSeries]]] = None,
                 input_chunk_length: int = 12,
                 output_chunk_length: int = 1,
                 shift: int = 1,
                 shift_covariates: bool = False,
                 max_samples_per_ts: Optional[int] = None):
        """
        Contains (past_target, <X>_covariate, future_target), where "<X>" is past if `shift_covariates = False`
        and future otherwise.
        The past chunks have length `input_chunk_length` and the future chunks have length `output_chunk_length`.
        The future chunks start `shift` after the past chunks' start.

        This is meant to be a "generic" dataset that can be used to build ShiftedDataset's
        (when `input_chunk_length = output_chunk_length`), or SequenceDataset's (when `shift = input_chunk_length`).

        Parameters
        ----------
        target_series
            One or a sequence of target `TimeSeries`.
        covariates
            Optionally, one or a sequence of `TimeSeries` containing covariates.
        input_chunk_length
            The length of the emitted past series.
        output_chunk_length
            The length of the emitted future series.
        shift
            The number of time steps by which to shift the output chunks relative to the input chunks.
        shift_covariates
            Whether or not to shift the covariates forward the same way as the target.
            FutureCovariatesModel's require this set to True, while PastCovariatesModel's require this set to False.
        max_samples_per_ts
            This is an upper bound on the number of (input, output, input_covariates) tuples that can be produced
            per time series. It can be used in order to have an upper bound on the total size of the dataset and
            ensure proper sampling. If `None`, it will read all of the individual time series in advance (at dataset
            creation) to know their sizes, which might be expensive on big datasets.
            If some series turn out to have a length that would allow more than `max_samples_per_ts`, only the
            most recent `max_samples_per_ts` samples will be considered.
        """
        super().__init__()

        self.target_series = [target_series] if isinstance(target_series, TimeSeries) else target_series
        self.covariates = [covariates] if isinstance(covariates, TimeSeries) else covariates

        raise_if_not(covariates is None or len(self.target_series) == len(self.covariates),
                     'The provided sequence of target series must have the same length as '
                     'the provided sequence of covariate series.')

        self.input_chunk_length, self.output_chunk_length = input_chunk_length, output_chunk_length
        self.shift, self.shift_covariates = shift, shift_covariates
        self.max_samples_per_ts = max_samples_per_ts

        self.size_of_both_chunks = max(self.input_chunk_length, self.shift + self.output_chunk_length)

        if self.max_samples_per_ts is None:
            # read all time series to get the maximum size
            self.max_samples_per_ts = max(len(ts) for ts in self.target_series) - \
                                      self.size_of_both_chunks + 1

        self.ideal_nr_samples = len(self.target_series) * self.max_samples_per_ts

    def __len__(self):
        return self.ideal_nr_samples

    def __getitem__(self, idx) -> Tuple[np.ndarray, Optional[np.ndarray], np.ndarray]:
        # determine the index of the time series.
        ts_idx = idx // self.max_samples_per_ts
        ts_target = self.target_series[ts_idx]
        target_vals = ts_target.values(copy=False)

        # determine the actual number of possible samples in this time series
        n_samples_in_ts = len(target_vals) - self.size_of_both_chunks + 1

        raise_if_not(n_samples_in_ts >= 1,
                     'The dataset contains some time series that are too short to contain '
                     '`max(self.input_chunk_length, self.shift + self.output_chunk_length)` '
                     '({}-th series)'.format(ts_idx))

        # Determine the index of the end of the output, starting from the end.
        # It is originally in [0, self.max_samples_per_ts), so we use a modulo to have it in [0, n_samples_in_ts)
        end_of_output_idx = (idx - (ts_idx * self.max_samples_per_ts)) % n_samples_in_ts

        # select forecast point and target period, using the previously computed indexes
        if end_of_output_idx == 0:
            # we need this case because "-0" is not supported as an indexing bound
            future_target = target_vals[-self.output_chunk_length:]
        else:
            future_target = target_vals[-(self.output_chunk_length + end_of_output_idx):-end_of_output_idx]

        # starting from the end
        start_of_input_idx = end_of_output_idx + self.output_chunk_length + self.shift

        # select input period; look at the `input_chunk_length` points before the forecast point
        if -(start_of_input_idx - self.input_chunk_length) == 0:
            # handle "-0" indexing bound
            past_target = target_vals[-start_of_input_idx:]
        else:
            past_target = target_vals[-start_of_input_idx:-(start_of_input_idx - self.input_chunk_length)]

        # optionally also produce the input covariate
        covariate = None
        if self.covariates is not None:
            ts_covariate = self.covariates[ts_idx]
            cov_vals = ts_covariate.values(copy=False)

            if self.shift_covariates:
                # We need to return the future covariates. In this case we use the same indexing as for
                # "future_target" (shifting the index if the time axes of target and covariate are not the same)
                end_of_output_idx_cov = _get_matching_index(ts_target, ts_covariate, end_of_output_idx)
                raise_if_not(end_of_output_idx_cov >= 0,
                             "The dataset contains some covariates that don't extend far enough into the future. "
                             "({}-th sample)".format(idx))
                if end_of_output_idx_cov == 0:
                    # we need this case because "-0" is not supported as an indexing bound
                    covariate = cov_vals[-self.output_chunk_length:]
                else:
                    covariate = cov_vals[-(self.output_chunk_length + end_of_output_idx_cov):-end_of_output_idx_cov]

            else:
                # We need to return the past covariates. In this case we use the same indexing as for
                # "past_target" (shifting the index if the time axes of target and covariate are not the same)
                start_of_input_idx_cov = _get_matching_index(ts_target, ts_covariate, start_of_input_idx)
                if -(start_of_input_idx_cov - self.input_chunk_length) == 0:
                    # handle "-0" indexing bound
                    covariate = cov_vals[-start_of_input_idx_cov:]
                else:
                    covariate = cov_vals[-start_of_input_idx_cov:-(start_of_input_idx_cov - self.input_chunk_length)]

            raise_if_not(len(covariate) == (self.output_chunk_length if self.shift_covariates else
                                            self.input_chunk_length),
                         "The dataset contains some covariate series whose time axis doesn't allow to "
                         "obtain the input (or output) chunk relative to the target series.")

        return past_target, covariate, future_target<|MERGE_RESOLUTION|>--- conflicted
+++ resolved
@@ -17,8 +17,6 @@
 
 
 class PastCovariatesShiftedDataset(PastCovariatesTrainingDataset):
-<<<<<<< HEAD
-=======
     def __init__(self,
                  target_series: Union[TimeSeries, Sequence[TimeSeries]],
                  covariates: Optional[Union[TimeSeries, Sequence[TimeSeries]]] = None,
@@ -80,7 +78,6 @@
 
 
 class FutureCovariatesShiftedDataset(FutureCovariatesTrainingDataset):
->>>>>>> 053e345d
     def __init__(self,
                  target_series: Union[TimeSeries, Sequence[TimeSeries]],
                  covariates: Optional[Union[TimeSeries, Sequence[TimeSeries]]] = None,
@@ -88,13 +85,6 @@
                  shift: int = 1,
                  max_samples_per_ts: Optional[int] = None):
         """
-<<<<<<< HEAD
-        A time series dataset containing tuples of (past_target, past_covariates, future_target)
-        arrays, which all have length `length`.
-        The "future_target" is the "past_target" target shifted by `shift` time steps forward.
-        So if an emitted "past_target" (and "past_covariates") goes from position `i` to `i+length`,
-        the emitted "future_target" will go from position `i+shift` to `i+shift+length`.
-=======
         A time series dataset containing tuples of (past_target, future_covariates, future_target)
         arrays, which all have length `length`.
         The "future_target" is the "past_target" target shifted by `shift` time steps forward.
@@ -102,7 +92,6 @@
         the emitted "future_target" will go from position `i+shift` to `i+shift+length`.
         The slicing future covariates matches that of future targets. The slicing
         itself relies on time indexes to align the series if they have unequal lengths.
->>>>>>> 053e345d
 
         Each series must be long enough to contain at least one (input, output) pair; i.e., each
         series must have length at least `length + shift`.
@@ -118,11 +107,7 @@
         target_series
             One or a sequence of target `TimeSeries`.
         covariates
-<<<<<<< HEAD
-            Optionally, one or a sequence of `TimeSeries` containing past-observed covariates. If this parameter is set,
-=======
             Optionally, one or a sequence of `TimeSeries` containing future-known covariates. If this parameter is set,
->>>>>>> 053e345d
             the provided sequence must have the same length as that of `target_series`. Moreover, all
             covariates in the sequence must have a time span large enough to contain all the required slices.
             The joint slicing of the target and covariates is relying on the time axes of both series.
@@ -138,10 +123,7 @@
             If some series turn out to have a length that would allow more than `max_samples_per_ts`, only the
             most recent `max_samples_per_ts` samples will be considered.
         """
-<<<<<<< HEAD
-=======
-
->>>>>>> 053e345d
+
         super().__init__()
 
         self.ds = GenericShiftedDataset(target_series=target_series,
@@ -149,11 +131,7 @@
                                         input_chunk_length=length,
                                         output_chunk_length=length,
                                         shift=shift,
-<<<<<<< HEAD
-                                        shift_covariates=False,
-=======
                                         shift_covariates=True,
->>>>>>> 053e345d
                                         max_samples_per_ts=max_samples_per_ts)
 
     def __len__(self):
@@ -163,11 +141,7 @@
         return self.ds[idx]
 
 
-<<<<<<< HEAD
-class FutureCovariatesShiftedDataset(FutureCovariatesTrainingDataset):
-=======
 class DualCovariatesShiftedDataset(DualCovariatesTrainingDataset):
->>>>>>> 053e345d
     def __init__(self,
                  target_series: Union[TimeSeries, Sequence[TimeSeries]],
                  covariates: Optional[Union[TimeSeries, Sequence[TimeSeries]]] = None,
@@ -175,24 +149,15 @@
                  shift: int = 1,
                  max_samples_per_ts: Optional[int] = None):
         """
-<<<<<<< HEAD
-        A time series dataset containing tuples of (past_target, future_covariates, future_target)
-=======
         A time series dataset containing tuples of
         (past_target, historic_future_covariates, future_covariates, future_target)
->>>>>>> 053e345d
         arrays, which all have length `length`.
         The "future_target" is the "past_target" target shifted by `shift` time steps forward.
         So if an emitted "past_target" goes from position `i` to `i+length`,
         the emitted "future_target" will go from position `i+shift` to `i+shift+length`.
-<<<<<<< HEAD
-        The slicing future covariates matches that of future targets. The slicing
-        itself relies on time indexes to align the series if they have unequal lengths.
-=======
         The slicing "future_covariates" matches that of "futuretarget" and the slicing of "historic_future_covariates"
         matches that of "past_target". The slicing itself relies on time indexes to align the series if they have
         unequal lengths.
->>>>>>> 053e345d
 
         Each series must be long enough to contain at least one (input, output) pair; i.e., each
         series must have length at least `length + shift`.
@@ -209,11 +174,6 @@
             One or a sequence of target `TimeSeries`.
         covariates
             Optionally, one or a sequence of `TimeSeries` containing future-known covariates. If this parameter is set,
-<<<<<<< HEAD
-            the provided sequence must have the same length as that of `target_series`. Moreover, all
-            covariates in the sequence must have a time span large enough to contain all the required slices.
-            The joint slicing of the target and covariates is relying on the time axes of both series.
-=======
             the provided sequence must have the same length as that of `target_series`. Moreover, all
             covariates in the sequence must have a time span large enough to contain all the required slices.
             The joint slicing of the target and covariates is relying on the time axes of both series.
@@ -377,7 +337,6 @@
         future_covariates
             Optionally, one or a sequence of `TimeSeries` containing future-known covariates. This has to follow
             the same constraints as `past_covariates`.
->>>>>>> 053e345d
         length
             The length of the emitted past and future series.
         shift
@@ -393,113 +352,7 @@
 
         super().__init__()
 
-<<<<<<< HEAD
-        self.ds = GenericShiftedDataset(target_series=target_series,
-                                        covariates=covariates,
-                                        input_chunk_length=length,
-                                        output_chunk_length=length,
-                                        shift=shift,
-                                        shift_covariates=True,
-                                        max_samples_per_ts=max_samples_per_ts)
-
-    def __len__(self):
-        return len(self.ds)
-
-    def __getitem__(self, idx) -> Tuple[np.ndarray, Optional[np.ndarray], np.ndarray]:
-        return self.ds[idx]
-
-
-class DualCovariatesShiftedDataset(DualCovariatesTrainingDataset):
-    def __init__(self,
-                 target_series: Union[TimeSeries, Sequence[TimeSeries]],
-                 covariates: Optional[Union[TimeSeries, Sequence[TimeSeries]]] = None,
-                 length: int = 12,
-                 shift: int = 1,
-                 max_samples_per_ts: Optional[int] = None):
-        """
-        TODO: doc
-        """
-
-        super().__init__()
-
-        self.ds_past = GenericShiftedDataset(target_series=target_series,
-                                             covariates=covariates,
-                                             input_chunk_length=length,
-                                             output_chunk_length=length,
-                                             shift=shift,
-                                             shift_covariates=False,
-                                             max_samples_per_ts=max_samples_per_ts)
-
-        self.ds_future = GenericShiftedDataset(target_series=target_series,
-                                               covariates=covariates,
-                                               input_chunk_length=length,
-                                               output_chunk_length=length,
-                                               shift=shift,
-                                               shift_covariates=True,
-                                               max_samples_per_ts=max_samples_per_ts)
-
-    def __len__(self):
-        return len(self.ds_past)
-
-    def __getitem__(self, idx) -> Tuple[np.ndarray, Optional[np.ndarray], Optional[np.ndarray], np.ndarray]:
-        past_target, past_covariate, future_target = self.ds_past[idx]
-        _, future_covariate, _ = self.ds_future[idx]
-        return past_target, past_covariate, future_covariate, future_target
-
-
-class MixedCovariatesShiftedDataset(MixedCovariatesTrainingDataset):
-    def __init__(self,
-                 target_series: Union[TimeSeries, Sequence[TimeSeries]],
-                 past_covariates: Optional[Union[TimeSeries, Sequence[TimeSeries]]] = None,
-                 future_covariates: Optional[Union[TimeSeries, Sequence[TimeSeries]]] = None,
-                 length: int = 12,
-                 shift: int = 1,
-                 max_samples_per_ts: Optional[int] = None):
-        """
-        A time series dataset containing tuples of (past_target, past_covariates, historic_future_covariates,
-                                                    future_covariates, future_target)
-        arrays, which all have length `length`.
-        The "future_target" is the "past_target" target shifted by `shift` time steps forward.
-        So if an emitted "past_target" goes from position `i` to `i+length`,
-        the emitted "future_target" will go from position `i+shift` to `i+shift+length`.
-        The slicing of past and future covariates matches that of past and future targets, respectively. The slicing
-        itself relies on time indexes to align the series if they have unequal lengths.
-
-        Each series must be long enough to contain at least one (input, output) pair; i.e., each
-        series must have length at least `length + shift`.
-        If these conditions are not satisfied, an error will be raised when trying to access some of the splits.
-
-        The sampling is uniform over the number of time series; i.e., the i-th sample of this dataset has
-        a probability 1/N of coming from any of the N time series in the sequence. If the time series have different
-        lengths, they will contain different numbers of slices. Therefore, some particular slices may
-        be sampled more often than others if they belong to shorter time series.
-
-        Parameters
-        ----------
-        target_series
-            One or a sequence of target `TimeSeries`.
-        past_covariates
-            Optionally, one or a sequence of `TimeSeries` containing past-observed covariates. If this parameter is set,
-            the provided sequence must have the same length as that of `target_series`. Moreover, all
-            covariates in the sequence must have a time span large enough to contain all the required slices.
-            The joint slicing of the target and covariates is relying on the time axes of both series.
-        future_covariates
-            Optionally, one or a sequence of `TimeSeries` containing future-known covariates. This has to follow
-            the same constraints as `past_covariates`.
-        length
-            The length of the emitted past and future series.
-        shift
-            The number of time steps by which to shift the output relative to the input.
-        max_samples_per_ts
-            This is an upper bound on the number of tuples that can be produced per time series.
-            It can be used in order to have an upper bound on the total size of the dataset and
-            ensure proper sampling. If `None`, it will read all of the individual time series in advance (at dataset
-            creation) to know their sizes, which might be expensive on big datasets.
-            If some series turn out to have a length that would allow more than `max_samples_per_ts`, only the
-            most recent `max_samples_per_ts` samples will be considered.
-        """
-        super().__init__()
-
+        # This dataset is in charge of serving past covariates
         self.ds_past = GenericShiftedDataset(target_series=target_series,
                                              covariates=past_covariates,
                                              input_chunk_length=length,
@@ -508,52 +361,7 @@
                                              shift_covariates=False,
                                              max_samples_per_ts=max_samples_per_ts)
 
-        self.ds_dual = DualCovariatesShiftedDataset(target_series=target_series,
-                                                    covariates=future_covariates,
-                                                    length=length,
-                                                    shift=shift,
-                                                    max_samples_per_ts=max_samples_per_ts)
-
-    def __len__(self):
-        return len(self.ds_past)
-
-    def __getitem__(self, idx) -> Tuple[np.ndarray, Optional[np.ndarray], Optional[np.ndarray],
-                                        Optional[np.ndarray], np.ndarray]:
-
-        past_target, past_covariate, future_target = self.ds_past[idx]
-        _, historic_future_covariate, future_covariate, _ = self.ds_dual[idx]
-        return past_target, past_covariate, historic_future_covariate, future_covariate, future_target
-
-
-class SplitCovariatesShiftedDataset(SplitCovariatesTrainingDataset):
-    def __init__(self,
-                 target_series: Union[TimeSeries, Sequence[TimeSeries]],
-                 past_covariates: Optional[Union[TimeSeries, Sequence[TimeSeries]]] = None,
-                 future_covariates: Optional[Union[TimeSeries, Sequence[TimeSeries]]] = None,
-                 length: int = 12,
-                 shift: int = 1,
-                 max_samples_per_ts: Optional[int] = None):
-        """
-        TODO: doc
-        """
-
-        super().__init__()
-
-=======
-        # This dataset is in charge of serving past covariates
->>>>>>> 053e345d
-        self.ds_past = GenericShiftedDataset(target_series=target_series,
-                                             covariates=past_covariates,
-                                             input_chunk_length=length,
-                                             output_chunk_length=length,
-                                             shift=shift,
-                                             shift_covariates=False,
-                                             max_samples_per_ts=max_samples_per_ts)
-
-<<<<<<< HEAD
-=======
         # This dataset is in charge of serving future covariates
->>>>>>> 053e345d
         self.ds_future = GenericShiftedDataset(target_series=target_series,
                                                covariates=future_covariates,
                                                input_chunk_length=length,
